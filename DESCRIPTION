--- conflicted
+++ resolved
@@ -1,11 +1,7 @@
 Package: mapdeck
 Type: Package
 Title: Interactive Maps Using 'Mapbox GL JS' and 'Deck.gl'
-<<<<<<< HEAD
 Version: 0.1.004
-=======
-Version: 0.1.003
->>>>>>> c90cddf9
 Date: 2018-08-16
 Authors@R: c(
     person("David", "Cooley", ,"dcooley@symbolix.com.au", role = c("aut", "cre"))
