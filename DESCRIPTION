Package: mapdeck
Type: Package
Title: Interactive Maps Using 'Mapbox GL JS' and 'Deck.gl'
Version: 0.3.1001
Date: 2020-03-23
Authors@R: c(
    person("David", "Cooley", ,"dcooley@symbolix.com.au", role = c("aut", "cre"))
    )
Description: Provides a mechanism to plot an interactive map using 'Mapbox GL' 
		(<https://www.mapbox.com/mapbox-gl-js/api/>), a javascript library for interactive maps,
		and 'Deck.gl' (<http://deck.gl/#/>), a javascript library which uses 'WebGL' for 
		visualising large data sets.
License: GPL-3
URL: https://symbolixau.github.io/mapdeck/articles/mapdeck.html
BugReports: https://github.com/SymbolixAU/mapdeck/issues
Encoding: UTF-8
LazyData: true
Depends: R (>= 3.5.0)
Imports:
    colourvalues (>= 0.3.4),
    googlePolylines (>= 0.7.2),
    geojsonsf (>= 1.3.3),
    htmltools,
    htmlwidgets,
    jsonify (>= 1.1.1),
    magrittr,
    Rcpp,
    shiny,
<<<<<<< HEAD
    sfheaders (>= 0.2.1002)
=======
    sfheaders (>= 0.2.1004)
>>>>>>> eb46dcec
RoxygenNote: 7.1.0
Suggests: 
    covr,
    googleway,
    jsonlite,
    knitr,
    rmarkdown,
    spatialwidget,
    testthat
VignetteBuilder: knitr
LinkingTo: 
    BH,
    colourvalues,
    geojsonsf (>= 1.3.3),
    jsonify (>= 1.1.1),
    rapidjsonr,
    Rcpp,
<<<<<<< HEAD
    sfheaders (>= 0.2.1002),
    spatialwidget (>= 0.2.2)
remotes:
    github::dcooley/sfheaders
=======
    sfheaders (>= 0.2.1004),
    spatialwidget (>= 0.2.2)
>>>>>>> eb46dcec
<|MERGE_RESOLUTION|>--- conflicted
+++ resolved
@@ -26,11 +26,7 @@
     magrittr,
     Rcpp,
     shiny,
-<<<<<<< HEAD
-    sfheaders (>= 0.2.1002)
-=======
     sfheaders (>= 0.2.1004)
->>>>>>> eb46dcec
 RoxygenNote: 7.1.0
 Suggests: 
     covr,
@@ -48,12 +44,7 @@
     jsonify (>= 1.1.1),
     rapidjsonr,
     Rcpp,
-<<<<<<< HEAD
-    sfheaders (>= 0.2.1002),
+    sfheaders (>= 0.2.1004),
     spatialwidget (>= 0.2.2)
 remotes:
-    github::dcooley/sfheaders
-=======
-    sfheaders (>= 0.2.1004),
-    spatialwidget (>= 0.2.2)
->>>>>>> eb46dcec
+    github::dcooley/sfheaders