
<<<<<<< HEAD
// issue 357
if( typeof globalThis === 'undefined') {
	var globalThis = window;
}


=======
>>>>>>> f7748015
HTMLWidgets.widget({

  name: 'mapdeck',
  type: 'output',

  factory: function(el, width, height) {

		var deckgl;

    return {

      renderValue: function(x) {

			function removeCircular(obj) {
				const seen = new WeakSet();
				const recurse = obj => {
					seen.add(obj,true);
					for( let [k, v] of Object.entries(obj)) {
					  if( typeof v === "object" && v !== null) {
						  if(seen.has(v)) delete obj[k];
						  else recurse(v);
					  } else {
						  continue;
					  }
					}
				}
				recurse(obj);
				return(obj);
			}

      	md_setup_window( el.id );

      	if( x.show_view_state ) {
					md_setup_view_state( el.id );
					window[el.id + 'mapViewState'] = document.createElement("div");
					window[el.id + 'mapViewState'].setAttribute('id', el.id + 'mapViewState');
					window[el.id + 'mapViewState'].setAttribute('class', 'mapViewState');
					var mapbox_ctrl = document.getElementById( "mapViewStateContainer"+el.id);
					mapbox_ctrl.appendChild( window[el.id + 'mapViewState'] );
				}

        // INITIAL VIEW
        window[el.id + 'INITIAL_VIEW_STATE'] = {
        	longitude: x.location[0],
        	latitude: x.location[1],
        	zoom: x.zoom,
        	pitch: x.pitch,
        	bearing: x.bearing,
        	maxZoom: x.max_zoom,
       	 	minZoom: x.min_zoom,
       	 	maxPitch: x.max_pitch,
       	 	minPitch: x.min_pitch
        };

       if( x.access_token === null ) {
       	 deckgl = new deck.DeckGL({
       	 	  views: [ new deck.MapView({
       	 	  	id: el.id,
       	 	  	repeat: x.repeat_view
       	 	  	}) ],
       	 	  map: false,
			      container: el.id,
			      initialViewState: window[el.id + 'INITIAL_VIEW_STATE'],
			      layers: [],
			      controller: true
			      //onLayerHover: setTooltip
			   });
			   window[el.id + 'map'] = deckgl;
       } else {
        deckgl = new deck.DeckGL({
        	  views: [ new deck.MapView({
        	  	id: el.id,
        	  	repeat: x.repeat_view
        	  	})
        	  ],
          	mapboxApiAccessToken: x.access_token,
			      container: el.id,
			      mapStyle: x.style,
			      initialViewState: window[el.id + 'INITIAL_VIEW_STATE'],
			      layers: [],
			      controller: true,
			      //onLayerHover: setTooltip
			      onViewStateChange: ({viewId, viewState, interactionState}) => {

			      	if (!HTMLWidgets.shinyMode && !x.show_view_state ) { return; }
							// as per:
							// https://github.com/uber/deck.gl/issues/3344
							// https://github.com/SymbolixAU/mapdeck/issues/211
			      	const viewport = new deck.WebMercatorViewport(viewState);
  						const nw = viewport.unproject([0, 0]);
  						const se = viewport.unproject([viewport.width, viewport.height]);

  						const w = nw[0] < -180 ? -180 : ( nw[0] > 180 ? 180 : nw[0] );
  						const n = nw[1] < -90 ? -90 : ( nw[1] > 90 ? 90 : nw[1] );

  						const e = se[0] < -180 ? -180 : ( se[0] > 180 ? 180 : se[0] );
  						const s = se[1] < -90 ? -90 : ( se[1] > 90 ? 90 : se[1] );

  						viewState.viewId = viewId;

							viewState.viewBounds = {
  							north: n, //nw[1],
  							east:  e, //se[0],
  							south: s, //se[1],
  							west:  w //nw[0]
  						};
  						viewState.interactionState = interactionState;

  						if( x.show_view_state ) {
  							var vs = JSON.stringify( viewState );
  							//console.log( vs );
  							window[el.id + 'mapViewState'].innerHTML = vs;
  						}

  						if (!HTMLWidgets.shinyMode ) { return; }

						  Shiny.onInputChange(el.id + '_view_change', viewState);
			      },

			      onDragStart(info, event){
			      	if (!HTMLWidgets.shinyMode) { return; }
			      	//console.log("drag start");
			      	//if( info.layer !== null ) { info.layer = null; }  // dragging a layer;
			      	info.layer = undefined; // in case of dragging a layer
			      	Shiny.onInputChange(el.id +'_drag_start', removeCircular(info) );
			      },
			      onDrag(info, event){
			      	if (!HTMLWidgets.shinyMode) { return; }
			      	//if( info.layer !== null ) { info.layer = null; }  // dragging a layer;
			      	info.layer = undefined; // in case of dragging a layer
			      	Shiny.onInputChange(el.id +'_drag', removeCircular(info) );
			      },
			      onDragEnd(info, event){
			      	if (!HTMLWidgets.shinyMode) { return; }
			      	//if( info.layer !== null ) { info.layer = null; }  // dragging a layer;
			      	info.layer = undefined; // in case of dragging a layer
			      	Shiny.onInputChange(el.id +'_drag_end', removeCircular(info) );
			      },
			      onResize(size) {
			      	if (!HTMLWidgets.shinyMode) { return; }
			      	Shiny.onInputChange(el.id +'_resize', size);
			      }
			      /*
			      */
			  });

			  window[el.id + 'map'] = deckgl;

       } // end if { access_token } else { }
				md_initialise_map(el, x);
      },

      resize: function(width, height) {

        // TODO: code to re-render the widget with a new size
      }
    };
  }
});

if (HTMLWidgets.shinyMode) {

  Shiny.addCustomMessageHandler("mapdeckmap-calls", function (data) {

  	//console.log( "mapdeckmap-calls" );

    var id = data.id,   // the div id of the map
      el = document.getElementById(id),
      map = el,
      call = [],
      i = 0;

    if (!map) {
      //console.log("Couldn't find map with id " + id);
      return;
    }

    for (i = 0; i < data.calls.length; i++) {

      call = data.calls[i];

      //push the mapId into the call.args
      call.args.unshift(id);

      if (call.dependencies) {
        Shiny.renderDependencies(call.dependencies);
      }

      if (window[call.method]) {
        window[call.method].apply(window[id + 'map'], call.args);
      } else {
        //console.log("Unknown function " + call.method);
      }
    }
  });
}
<|MERGE_RESOLUTION|>--- conflicted
+++ resolved
@@ -1,13 +1,9 @@
 
-<<<<<<< HEAD
 // issue 357
 if( typeof globalThis === 'undefined') {
 	var globalThis = window;
 }
 
-
-=======
->>>>>>> f7748015
 HTMLWidgets.widget({
 
   name: 'mapdeck',
@@ -21,6 +17,7 @@
 
       renderValue: function(x) {
 
+			// issue 349
 			function removeCircular(obj) {
 				const seen = new WeakSet();
 				const recurse = obj => {
