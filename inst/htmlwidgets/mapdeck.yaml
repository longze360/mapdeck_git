
dependencies:
  - name: deck.gl
    version: 6.0.1
    src: "htmlwidgets/lib/"
    script:
    - deckgl.min.js
  - name: mapbox-gl
    version: 0.47.0
    src: "htmlwidgets/lib"
    script: mapbox-gl.js
<<<<<<< HEAD
    style: mapbox-gl.css
=======
    style: mapbox-gl.css
>>>>>>> 30731feb
<|MERGE_RESOLUTION|>--- conflicted
+++ resolved
@@ -9,8 +9,4 @@
     version: 0.47.0
     src: "htmlwidgets/lib"
     script: mapbox-gl.js
-<<<<<<< HEAD
-    style: mapbox-gl.css
-=======
-    style: mapbox-gl.css
->>>>>>> 30731feb
+    style: mapbox-gl.css