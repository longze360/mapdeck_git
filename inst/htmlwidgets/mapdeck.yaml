--- conflicted
+++ resolved
@@ -1,11 +1,7 @@
 
 dependencies:
   - name: deck.gl
-<<<<<<< HEAD
-    version: 6.4.5
-=======
     version: 7.0.0
->>>>>>> 023689d4
     src: "htmlwidgets/lib/"
     script:
     - deckgl.min.js
