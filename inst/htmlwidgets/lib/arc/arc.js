
<<<<<<< HEAD
function add_arc( map_id, arc_data, layer_id, auto_highlight, legend ) {
=======
function add_arc( map_id, arc_data, layer_id, auto_highlight, transitions ) {
>>>>>>> a9aacab1

  const arcLayer = new ArcLayer({
    id: 'arc-'+layer_id,
    data: arc_data,
    pickable: true,
    getStrokeWidth: d => d.stroke_width,
    getSourcePosition: d => decode_points( d.origin ),
    getTargetPosition: d => decode_points( d.destination ),
    getSourceColor: d => hexToRGBA( d.stroke_from, d.stroke_from_opacity ),
    getTargetColor: d => hexToRGBA( d.stroke_to, d.stroke_to_opacity ),
    onClick: info => layer_click( map_id, "arc", info ),
    onHover: updateTooltip,
    autoHighlight: auto_highlight,
    transitions: {
        getSourcePosition: transitions.origin,
        getTargetPosition: transitions.destination,
    	getSourceColor: transitions.stroke_from,
    	getTargetcolor: transitions.stroke_to,
    	getStrokeWidth: transitions.stroke_width
    }
  });

  update_layer( map_id, 'arc-'+layer_id, arcLayer );
  if (legend !== false) {
    add_legend( map_id, layer_id, legend );
  }
}

function add_arc_geo( map_id, arc_data, layer_id, auto_highlight, highlight_colour, legend ) {

  const arcLayer = new ArcLayer({
    id: 'arc-'+layer_id,
    data: arc_data,
    pickable: true,
    getStrokeWidth: d => d.properties.stroke_width,
    getSourcePosition: d => d.geometry.origin.coordinates,
    getTargetPosition: d => d.geometry.destination.coordinates,
    getSourceColor: d => hexToRGBA2( d.properties.stroke_from ),
    getTargetColor: d => hexToRGBA2( d.properties.stroke_to ),
    onClick: info => layer_click( map_id, "arc", info ),
    onHover: updateTooltip,
    autoHighlight: auto_highlight,
    highlightColor: hexToRGBA2( highlight_colour ),
      transitions: {
    	getSourceColor: 10000,
    	getTargetcolor: 10000,
    	getStrokeWidth: 1000
    }
  });

  update_layer( map_id, 'arc-'+layer_id, arcLayer );
  if (legend !== false) {
    add_legend( map_id, layer_id, legend );
  }
}

function add_arc_polyline( map_id, arc_data, layer_id, auto_highlight, highlight_colour, legend ) {

    //console.log( arc_data );

  const arcLayer = new ArcLayer({
    map_id: map_id,
    id: 'arc-'+layer_id,
    data: arc_data,
    pickable: true,
    getStrokeWidth: d => d.stroke_width,
    getSourcePosition: d => decode_points( d.origin ),
    getTargetPosition: d => decode_points( d.destination ),
    getSourceColor: d => hexToRGBA2( d.stroke_from ),
    getTargetColor: d => hexToRGBA2( d.stroke_to ),
    onClick: info => layer_click( map_id, "arc", info ),
    autoHighlight: auto_highlight,
    highlightColor: hexToRGBA2( highlight_colour ),
    onHover: updateTooltip
  });

  update_layer( map_id, 'arc-'+layer_id, arcLayer );
  if (legend !== false) {
    add_legend( map_id, layer_id, legend );
  }
}

function clear_arc( map_id, layer_id ) {
  clear_layer( map_id, 'arc-'+layer_id );
  clear_legend( map_id, layer_id );
}<|MERGE_RESOLUTION|>--- conflicted
+++ resolved
@@ -1,9 +1,4 @@
-
-<<<<<<< HEAD
-function add_arc( map_id, arc_data, layer_id, auto_highlight, legend ) {
-=======
 function add_arc( map_id, arc_data, layer_id, auto_highlight, transitions ) {
->>>>>>> a9aacab1
 
   const arcLayer = new ArcLayer({
     id: 'arc-'+layer_id,
