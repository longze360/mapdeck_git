<<<<<<< HEAD
function add_arc( map_id, arc_data, layer_id, auto_highlight, transitions ) {

  const arcLayer = new ArcLayer({
    id: 'arc-'+layer_id,
    data: arc_data,
    pickable: true,
    getStrokeWidth: d => d.stroke_width,
    getSourcePosition: d => decode_points( d.origin ),
    getTargetPosition: d => decode_points( d.destination ),
    getSourceColor: d => hexToRGBA( d.stroke_from, d.stroke_from_opacity ),
    getTargetColor: d => hexToRGBA( d.stroke_to, d.stroke_to_opacity ),
    onClick: info => layer_click( map_id, "arc", info ),
    onHover: updateTooltip,
    autoHighlight: auto_highlight,
    transitions: {
        getSourcePosition: transitions.origin,
        getTargetPosition: transitions.destination,
    	getSourceColor: transitions.stroke_from,
    	getTargetcolor: transitions.stroke_to,
    	getStrokeWidth: transitions.stroke_width
    }
  });

  update_layer( map_id, 'arc-'+layer_id, arcLayer );
  if (legend !== false) {
    add_legend( map_id, layer_id, legend );
  }
}

=======
>>>>>>> e25800f8
function add_arc_geo( map_id, arc_data, layer_id, auto_highlight, highlight_colour, legend ) {

  const arcLayer = new ArcLayer({
    id: 'arc-'+layer_id,
    data: arc_data,
    pickable: true,
    getStrokeWidth: d => d.properties.stroke_width,
    getSourcePosition: d => d.geometry.origin.coordinates,
    getTargetPosition: d => d.geometry.destination.coordinates,
    getSourceColor: d => hexToRGBA2( d.properties.stroke_from ),
    getTargetColor: d => hexToRGBA2( d.properties.stroke_to ),
    onClick: info => layer_click( map_id, "arc", info ),
    onHover: updateTooltip,
    autoHighlight: auto_highlight,
    highlightColor: hexToRGBA2( highlight_colour ),
      transitions: {
    	getSourceColor: 10000,
    	getTargetcolor: 10000,
    	getStrokeWidth: 1000
    }
  });

  update_layer( map_id, 'arc-'+layer_id, arcLayer );
  if (legend !== false) {
    add_legend( map_id, layer_id, legend );
  }
}

function add_arc_polyline( map_id, arc_data, layer_id, auto_highlight, highlight_colour, legend ) {

    //console.log( arc_data );

  const arcLayer = new ArcLayer({
    map_id: map_id,
    id: 'arc-'+layer_id,
    data: arc_data,
    pickable: true,
    getStrokeWidth: d => d.stroke_width,
    getSourcePosition: d => decode_points( d.origin ),
    getTargetPosition: d => decode_points( d.destination ),
    getSourceColor: d => hexToRGBA2( d.stroke_from ),
    getTargetColor: d => hexToRGBA2( d.stroke_to ),
    onClick: info => layer_click( map_id, "arc", info ),
    autoHighlight: auto_highlight,
    highlightColor: hexToRGBA2( highlight_colour ),
    onHover: updateTooltip
  });

  update_layer( map_id, 'arc-'+layer_id, arcLayer );
  if (legend !== false) {
    add_legend( map_id, layer_id, legend );
  }
}

function clear_arc( map_id, layer_id ) {
  clear_layer( map_id, 'arc-'+layer_id );
  clear_legend( map_id, layer_id );
}<|MERGE_RESOLUTION|>--- conflicted
+++ resolved
@@ -1,35 +1,3 @@
-<<<<<<< HEAD
-function add_arc( map_id, arc_data, layer_id, auto_highlight, transitions ) {
-
-  const arcLayer = new ArcLayer({
-    id: 'arc-'+layer_id,
-    data: arc_data,
-    pickable: true,
-    getStrokeWidth: d => d.stroke_width,
-    getSourcePosition: d => decode_points( d.origin ),
-    getTargetPosition: d => decode_points( d.destination ),
-    getSourceColor: d => hexToRGBA( d.stroke_from, d.stroke_from_opacity ),
-    getTargetColor: d => hexToRGBA( d.stroke_to, d.stroke_to_opacity ),
-    onClick: info => layer_click( map_id, "arc", info ),
-    onHover: updateTooltip,
-    autoHighlight: auto_highlight,
-    transitions: {
-        getSourcePosition: transitions.origin,
-        getTargetPosition: transitions.destination,
-    	getSourceColor: transitions.stroke_from,
-    	getTargetcolor: transitions.stroke_to,
-    	getStrokeWidth: transitions.stroke_width
-    }
-  });
-
-  update_layer( map_id, 'arc-'+layer_id, arcLayer );
-  if (legend !== false) {
-    add_legend( map_id, layer_id, legend );
-  }
-}
-
-=======
->>>>>>> e25800f8
 function add_arc_geo( map_id, arc_data, layer_id, auto_highlight, highlight_colour, legend ) {
 
   const arcLayer = new ArcLayer({
