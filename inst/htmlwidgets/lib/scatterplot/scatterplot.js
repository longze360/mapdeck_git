

function add_scatterplot_geo( map_id, map_type, scatter_data, layer_id, auto_highlight, highlight_colour, legend, bbox, update_view, focus_layer, js_transition, radius_min_pixels, radius_max_pixels, brush_radius ) {

  //console.log( radius_min_pixels );

  var extensions = [];

  const d = new deck.DirectionalLight({
	  color: [255, 255, 255],
	  intensity: 1.0,
	  direction: [-3, -9, -1]
	});
	console.log( d );
  const b = new deck.BrushingExtension();
  console.log( b );

//  if ( brush_radius > 0 ) {
//  	// add brushing extension
//  	extensions.append( new BrushingExtension() );
//  }

//  console.log( extensions );

  const scatterLayer = new ScatterplotLayer({
    map_id: map_id,
    id: 'scatterplot-'+layer_id,
    data: scatter_data,
    radiusScale: 1,
    radiusMinPixels: radius_min_pixels || 1,
    radiusMaxPixels: radius_max_pixels || Number.MAX_SAFE_INTEGER,
    lineWidthMinPixels: 0,
    stroked: true,  // TODO( make conditional IFF stroke provided?)
    filled: true,
    parameters: {
	    depthTest: false
	  },
    getRadius: d => d.properties.radius,
    getPosition: d => md_get_point_coordinates( d ),
    getFillColor: d => md_hexToRGBA( d.properties.fill_colour ),
    getLineColor: d => md_hexToRGBA( d.properties.stroke_colour ),
    getLineWidth: d => d.properties.stroke_width,
    pickable: true,
    autoHighlight: auto_highlight,
    highlightColor: md_hexToRGBA( highlight_colour ),
    onClick: info => md_layer_click( map_id, "scatterplot", info ),
    onHover: md_update_tooltip,
    transitions: js_transition || {},
<<<<<<< HEAD
    brushingEnabled: true,
    brushingRadius: brush_radius,
    mousePosition: [0, 0],
    extensions: [  ]
=======
    //brushingEnabled: true,
    //brushingRadius: brush_radius,
    //mousePosition: [0, 0],
    extensions: extensions
>>>>>>> 2864a15abb152b17b6a74b884d281b8b84f3b344
  });

	if( map_type == "google_map") {
	  md_update_overlay( map_id, 'scatterplot-'+layer_id, scatterLayer );
	} else {
	  md_update_layer( map_id, 'scatterplot-'+layer_id, scatterLayer );
	}

	if (legend !== false) {
    md_add_legend(map_id, map_type, layer_id, legend);
  }

  md_layer_view( map_id, map_type, layer_id, focus_layer, bbox, update_view );
}

function add_scatterplot_polyline( map_id, map_type, scatter_data, layer_id, auto_highlight, highlight_colour, legend, bbox, update_view, focus_layer, js_transition, radius_min_pixels, radius_max_pixels ) {

  const scatterLayer = new ScatterplotLayer({
    map_id: map_id,
    id: 'scatterplot-'+layer_id,
    data: scatter_data,
    radiusScale: 1,
    radiusMinPixels: radius_min_pixels || 1,
    radiusMaxPixels: radius_max_pixels || Number.MAX_SAFE_INTEGER,
    lineWidthMinPixels: 0,
    stroked: true,
    filled: true,
    parameters: {
	    depthTest: false
	  },
    getRadius: d => d.radius,
    getPosition: d => md_decode_points( d.polyline ),
    getFillColor: d => md_hexToRGBA( d.fill_colour ),
    getLineColor: d => md_hexToRGBA( d.stroke_colour ),
    getLineWidth: d => d.stroke_width,
    pickable: true,
    autoHighlight: auto_highlight,
    highlightColor: md_hexToRGBA( highlight_colour ),
    onClick: info => md_layer_click( map_id, "scatterplot", info ),
    onHover: md_update_tooltip,
    transitions: js_transition || {}
  });

	if( map_type == "google_map") {
	  md_update_overlay( map_id, 'scatterplot-'+layer_id, scatterLayer );
	} else {
	  md_update_layer( map_id, 'scatterplot-'+layer_id, scatterLayer );
	}

	if (legend !== false) {
    md_add_legend(map_id, map_type, layer_id, legend);
  }
  md_layer_view( map_id, map_type, layer_id, focus_layer, bbox, update_view );
}<|MERGE_RESOLUTION|>--- conflicted
+++ resolved
@@ -5,15 +5,8 @@
   //console.log( radius_min_pixels );
 
   var extensions = [];
-
-  const d = new deck.DirectionalLight({
-	  color: [255, 255, 255],
-	  intensity: 1.0,
-	  direction: [-3, -9, -1]
-	});
-	console.log( d );
   const b = new deck.BrushingExtension();
-  console.log( b );
+  extensions.push( b );
 
 //  if ( brush_radius > 0 ) {
 //  	// add brushing extension
@@ -46,17 +39,15 @@
     onClick: info => md_layer_click( map_id, "scatterplot", info ),
     onHover: md_update_tooltip,
     transitions: js_transition || {},
-<<<<<<< HEAD
-    brushingEnabled: true,
-    brushingRadius: brush_radius,
-    mousePosition: [0, 0],
-    extensions: [  ]
-=======
+
+//    brushingEnabled: true,
+//    brushingRadius: brush_radius,
+//    mousePosition: [0, 0],
+//    extensions: [  ]
     //brushingEnabled: true,
-    //brushingRadius: brush_radius,
+    brushingRadius: 100000,
     //mousePosition: [0, 0],
     extensions: extensions
->>>>>>> 2864a15abb152b17b6a74b884d281b8b84f3b344
   });
 
 	if( map_type == "google_map") {
