--- conflicted
+++ resolved
@@ -1,19 +1,30 @@
-
-var fs = `\
-uniform bool brushing_enabled;
-  varying float brushing_hidden;
-
-  vec4 brushing_filterBrushingColor(vec4 color) {
-    if (brushing_enabled && brushing_hidden > 0.5) {
-      discard;
-    }
-    return color;
-  }
+var scatterplotFragment = `\
+#define SHADER_NAME scatterplot-layer-fragment-shader
+precision highp float;
+uniform bool filled;
+varying vec4 vFillColor;
+varying vec4 vLineColor;
+varying vec2 unitPosition;
+varying float innerUnitRadius;
+void main(void) {
+  float distToCenter = length(unitPosition);
+  if (distToCenter > 1.0) {
+    discard;
+  }
+  if (distToCenter > innerUnitRadius) {
+    gl_FragColor = vLineColor;
+  } else if (filled) {
+    gl_FragColor = vFillColor;
+  } else {
+    discard;
+  }
+  gl_FragColor = picking_filterPickingColor(gl_FragColor);
+}
 `;
 
-var vs = `\
+var scatterplotVertex = `\
+#define SHADER_NAME scatterplot-brushing-ayer-vertex-shader
 const float R_EARTH = 6371000.; // earth radius in km
-<<<<<<< HEAD
 attribute vec3 positions;
 attribute vec3 instancePositions;
 attribute vec3 instanceTargetPositions;
@@ -71,18 +82,15 @@
     project_size(radiusScale * finalRadius),
     radiusMinPixels, radiusMaxPixels
   );
-
   // multiply out line width and clamp to limits
   float lineWidth = clamp(
     project_size(lineWidthScale * instanceLineWidths),
     lineWidthMinPixels, lineWidthMaxPixels
   );
-
   // outer radius needs to offset by half stroke width
   outerRadiusPixels += stroked * mix(0., lineWidth, isInBrush) / 2.;
   // position on the containing square in [-1, 1] space
   unitPosition = positions.xy;
-
   // 0 - solid circle, 1 - stroke with lineWidth=0
   innerUnitRadius = 1. - stroked * lineWidth / outerRadiusPixels;
   // Find the center of the point and add the current vertex
@@ -95,31 +103,7 @@
   // Set picking color
   picking_setPickingColor(instancePickingColors);
 }
-=======
-  uniform bool brushing_enabled;
-  uniform vec2 brushing_mousePos;
-  uniform float brushing_radius;
-  varying float brushing_hidden;
-  // approximate distance between lng lat in meters
-  float distanceBetweenLatLng(vec2 source, vec2 target) {
-    vec2 delta = (source - target) * PI / 180.;
-    float a =
-      sin(delta.y / 2.) * sin(delta.y / 2.) +
-      cos(source.y * PI / 180.) * cos(target.y * PI / 180.) *
-      sin(delta.x / 2.) * sin(delta.x / 2.);
-    float c = 2. * atan(sqrt(a), sqrt(1. - a));
-    return R_EARTH * c;
-  }
-  bool brushing_isPointInRange(vec2 position) {
-    if (!brushing_enabled) {
-      return true;
-    }
-    return distanceBetweenLatLng(position, brushing_mousePos) <= brushing_radius;
-  }
-  void brushing_setVisible(bool visible) {
-    brushing_hidden = float(!visible);
-  }
->>>>>>> c49423bd
+
 `;
 
 
