--- conflicted
+++ resolved
@@ -95,9 +95,7 @@
 */
 }
 
-<<<<<<< HEAD
-function test() {}
-=======
+
 function md_clear_title_control(control, layer_id) {
 
   console.log("clearing title control");
@@ -113,5 +111,4 @@
       }
     });
   }
-}
->>>>>>> 9f49c49f
+}