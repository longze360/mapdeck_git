--- conflicted
+++ resolved
@@ -94,9 +94,6 @@
 }
 
 
-<<<<<<< HEAD
-function add_path_polyline( map_id, map_type, path_data, data_count, start_indices, stride, layer_id, auto_highlight, highlight_colour, legend, bbox, update_view, focus_layer, js_transition, billboard, brush_radius ) {
-=======
 function add_path_bin( map_id, map_type, path_data, data_count, start_indices, stride, layer_id, auto_highlight, highlight_colour, legend, bbox, update_view, focus_layer, js_transition, billboard, brush_radius, use_dashes ) {
 
   var extensions = [];
@@ -191,7 +188,6 @@
 
 
 function add_path_polyline( map_id, map_type, path_data, layer_id, auto_highlight, highlight_colour, legend, bbox, update_view, focus_layer, js_transition, billboard, brush_radius ) {
->>>>>>> eb46dcec
 
   var extensions = [];
 
