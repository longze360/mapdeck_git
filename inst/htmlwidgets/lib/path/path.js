

function add_path_geo( map_id, map_type, path_data, data_count, start_indices, stride, layer_id, auto_highlight, highlight_colour, legend, bbox, update_view, focus_layer, js_transition, billboard, brush_radius, use_dashes ) {

  var extensions = [];

  if ( brush_radius > 0 ) {
  	extensions.push( new deck.BrushingExtension() );
  }

<<<<<<< HEAD
  let hasTooltip = path_data.tooltip !== undefined;

=======
>>>>>>> b6139183
  extensions.push(
  	new deck.PathStyleExtension({dash: true})
  );

  const binaryLocation = new Float32Array( path_data.geometry );
  const binaryLineColour = new Uint8Array( path_data.stroke_colour );
  const binaryLineWidth = new Float32Array( path_data.stroke_width );
  const binaryStartIndices = new Uint32Array( start_indices );

  //const binaryDash = new Float32Array( path_data.dash_array );
  var binaryDash;

  if( use_dashes ) {
  	const n = path_data.dash_size.length * 2;
  	var dashes = [ n ];
  	var counter = 0;
  	for( i = 0; i < n; i++ ) {
  		dashes[ counter ] = path_data.dash_size[ i ];
  		counter = counter + 1;
  		dashes[ counter ] = path_data.dash_gap[ i ];
  		counter = counter + 1;
  	}
  	console.log( dashes );
  	binaryDash = new Float32Array( dashes );
  	//const binaryDash = new Float32Array( dashes );
  } else {
  	//const binaryDash = new Float32Array();
  }


  const pathLayer = new deck.PathLayer({
    map_id: map_id,
    id: 'path-'+layer_id,
    //data: path_data,
    pickable: true,
    widthScale: 1,
    widthMinPixels: 1,
    rounded: true,
    billboard: billboard,
    parameters: {
	    depthTest: false
	  },

		data: {
      length: data_count,
      startIndices: binaryStartIndices,
      attributes: {
        getPath: {value: binaryLocation, size: stride},
        getColor: {value: binaryLineColour, size: 4},
        getWidth: {value: binaryLineWidth, size: 1},
        getDashArray: {value: binaryDash, size: 2}
      },
      tooltip: path_data.tooltip
    },
    _pathType: 'open',

	  /*
    getPath: d => md_get_line_coordinates( d ),
    getColor: d => md_hexToRGBA( d.properties.stroke_colour ),
    getWidth: d => d.properties.stroke_width,
    getDashArray: d => [ d.properties.dash_size, d.properties.dash_gap ],
    */
    onClick: info => md_layer_click( map_id, "path", info ),
    onHover: info => hasTooltip ? md_update_binary_tooltip( info.layer, info.index, info.x, info.y ) : null,
    autoHighlight: auto_highlight,
    highlightColor: md_hexToRGBA( highlight_colour ),
    transitions: js_transition || {},
    brushingRadius: brush_radius,
    extensions: extensions
  });

  if( map_type == "google_map") {
	  md_update_overlay( map_id, 'path-'+layer_id, pathLayer );
	} else {
	  md_update_layer( map_id, 'path-'+layer_id, pathLayer );
	}

	if ( legend !== false ) {
	  md_add_legend( map_id, map_type, layer_id, legend, "hex" );
	}
	md_layer_view( map_id, map_type, layer_id, focus_layer, bbox, update_view );
}

function add_path_polyline( map_id, map_type, path_data, layer_id, auto_highlight, highlight_colour, legend, bbox, update_view, focus_layer, js_transition, billboard, brush_radius ) {

  var extensions = [];

  if ( brush_radius > 0 ) {
  	extensions.push( new deck.BrushingExtension() );
  }

  var extensions = [];
  extensions.push(
  	new deck.PathStyleExtension({dash: true})
  );

  const pathLayer = new deck.PathLayer({
    map_id: map_id,
    id: 'path-'+layer_id,
    data: path_data,
    pickable: true,
    widthScale: 1,
    widthMinPixels: 1,
    rounded: true,
    parameters: {
	    depthTest: false
	  },
    billboard: billboard,
    getPath: d => md_decode_polyline( d.polyline ),  // needs to be one row per polyline
    getColor: d => md_hexToRGBA( d.stroke_colour ),
    getWidth: d => d.stroke_width,
    getDashArray: d => [ d.dash_size, d.dash_gap ],
    onClick: info => md_layer_click( map_id, "path", info ),
    onHover: md_update_tooltip,
    autoHighlight: auto_highlight,
    highlightColor: md_hexToRGBA( highlight_colour ),
    transitions: js_transition || {},
    brushingRadius: brush_radius,
    extensions: extensions
  });

  if( map_type == "google_map") {
	  md_update_overlay( map_id, 'path-'+layer_id, pathLayer );
	} else {
	  md_update_layer( map_id, 'path-'+layer_id, pathLayer );
	}

	if ( legend !== false ) {
	  md_add_legend( map_id, map_type, layer_id, legend, "hex" );
	}
	md_layer_view( map_id, map_type, layer_id, focus_layer, bbox, update_view );
}<|MERGE_RESOLUTION|>--- conflicted
+++ resolved
@@ -8,11 +8,8 @@
   	extensions.push( new deck.BrushingExtension() );
   }
 
-<<<<<<< HEAD
   let hasTooltip = path_data.tooltip !== undefined;
 
-=======
->>>>>>> b6139183
   extensions.push(
   	new deck.PathStyleExtension({dash: true})
   );
@@ -42,6 +39,30 @@
   	//const binaryDash = new Float32Array();
   }
 
+
+  class XYPathLayer extends deck.PathLayer {
+
+
+   initializeState(params) {
+  		super.initializeState(params);
+
+  		this.getAttributeManager().addInstanced({
+  			positionX: {
+  				size: 1,
+  				accessor: 'getX',
+  				type: 0x140a,   // GL.DOUBLE
+  				//vertexOffset: 1,
+  				fp64: this.use64bitPositions()
+  			}
+  		});
+  	}
+  }
+
+  const defaultProps = {
+  	getY: {type: 'accesor'},
+  	getX: {type: 'accesor'},
+  	getZ: {type: 'accesor'}
+  };
 
   const pathLayer = new deck.PathLayer({
     map_id: map_id,
