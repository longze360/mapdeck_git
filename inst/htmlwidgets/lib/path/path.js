

<<<<<<< HEAD
function add_path_geo( map_id, map_type, path_data, layer_id, auto_highlight, highlight_colour, bbox, update_view, focus_layer, js_transition, billboard, brush_radius, use_dashes ) {

  console.log( path_data );

=======
function add_path_geo( map_id, map_type, path_data, layer_id, auto_highlight, highlight_colour, legend, bbox, update_view, focus_layer, js_transition, billboard, brush_radius, width_units, width_scale, width_min_pixels, width_max_pixels, use_offset, use_dash ) {
>>>>>>> 6c4054e9

  var extensions = [];

  if ( brush_radius > 0 ) {
  	extensions.push( new deck.BrushingExtension() );
  }

<<<<<<< HEAD
  let hasTooltip = path_data.data.tooltip !== undefined;

//  extensions.push(
//  	new deck.PathStyleExtension({dash: true})
//  );

  const binaryLocation = new Float32Array( path_data.coordinates );
  const binaryStartIndices = new Uint32Array( path_data.start_indices );
=======
  extensions.push(
  	new deck.PathStyleExtension({dash: use_dash, offset: use_offset})
  );
>>>>>>> 6c4054e9

  const binaryLineColour = new Uint8Array( path_data.data.stroke_colour );
  const binaryLineWidth = new Float32Array( path_data.data.stroke_width );

  let legend = path_data.legend;
  let stride = path_data.stride;
  let data_count = path_data.n_coordinates.length;

/*
  //const binaryDash = new Float32Array( path_data.dash_array );
  var binaryDash;

  if( use_dashes ) {
  	const n = path_data.data.dash_size.length * 2;
  	var dashes = [ n ];
  	var counter = 0;
  	for( i = 0; i < n; i++ ) {
  		dashes[ counter ] = path_data.data.dash_size[ i ];
  		counter = counter + 1;
  		dashes[ counter ] = path_data.data.dash_gap[ i ];
  		counter = counter + 1;
  	}
  	console.log( dashes );
  	binaryDash = new Float32Array( dashes );
  	//const binaryDash = new Float32Array( dashes );
  } else {
  	//const binaryDash = new Float32Array();
  }
*/
  const pathLayer = new deck.PathLayer({
    map_id: map_id,
    id: 'path-'+layer_id,
    pickable: true,
    widthScale: width_scale,
    widthUnits: width_units,
    widthMinPixels: width_min_pixels || 1,
    widthMaxPixels: width_max_pixels || Number.MAX_SAFE_INTEGER,
    rounded: true,
    billboard: billboard,
    parameters: {
	    depthTest: false
	  },
<<<<<<< HEAD

		data: {
      length: data_count,
      startIndices: binaryStartIndices,
      attributes: {
        getPath: {value: binaryLocation, size: stride},
        getColor: {value: binaryLineColour, size: 4},
        getWidth: {value: binaryLineWidth, size: 1}
        //getDashArray: {value: binaryDash, size: 2}
      },
      tooltip: path_data.data.tooltip
    },
    _pathType: 'open',
=======
    getPath: d => md_get_line_coordinates( d ),
    getColor: d => md_hexToRGBA( d.properties.stroke_colour ),
    getWidth: d => d.properties.stroke_width,
    getDashArray: d => [ d.properties.dash_size, d.properties.dash_gap ],
    getOffset: d => d.properties.offset,
>>>>>>> 6c4054e9
    onClick: info => md_layer_click( map_id, "path", info ),
    onHover: info => hasTooltip ? md_update_binary_tooltip( info.layer, info.index, info.x, info.y ) : null,
    autoHighlight: auto_highlight,
    highlightColor: md_hexToRGBA( highlight_colour ),
    transitions: js_transition || {},
    brushingRadius: brush_radius,
    extensions: extensions
  });

  if( map_type == "google_map") {
	  md_update_overlay( map_id, 'path-'+layer_id, pathLayer );
	} else {
	  md_update_layer( map_id, 'path-'+layer_id, pathLayer );
	}

	if ( legend !== false ) {
	  md_add_legend( map_id, map_type, layer_id, legend, "hex" );
	}
	md_layer_view( map_id, map_type, layer_id, focus_layer, bbox, update_view );
}

function add_path_polyline( map_id, map_type, path_data, layer_id, auto_highlight, highlight_colour, legend, bbox, update_view, focus_layer, js_transition, billboard, brush_radius ) {

  var extensions = [];

  if ( brush_radius > 0 ) {
  	extensions.push( new deck.BrushingExtension() );
  }

  var extensions = [];
  extensions.push(
  	new deck.PathStyleExtension({dash: true})
  );

  const pathLayer = new deck.PathLayer({
    map_id: map_id,
    id: 'path-'+layer_id,
    data: path_data,
    pickable: true,
    widthScale: 1,
    widthMinPixels: 1,
    rounded: true,
    parameters: {
	    depthTest: false
	  },
    billboard: billboard,
    getPath: d => md_decode_polyline( d.polyline ),  // needs to be one row per polyline
    getColor: d => md_hexToRGBA( d.stroke_colour ),
    getWidth: d => d.stroke_width,
    getDashArray: d => [ d.dash_size, d.dash_gap ],
    onClick: info => md_layer_click( map_id, "path", info ),
    onHover: md_update_tooltip,
    autoHighlight: auto_highlight,
    highlightColor: md_hexToRGBA( highlight_colour ),
    transitions: js_transition || {},
    brushingRadius: brush_radius,
    extensions: extensions
  });

  if( map_type == "google_map") {
	  md_update_overlay( map_id, 'path-'+layer_id, pathLayer );
	} else {
	  md_update_layer( map_id, 'path-'+layer_id, pathLayer );
	}

	if ( legend !== false ) {
	  md_add_legend( map_id, map_type, layer_id, legend, "hex" );
	}
	md_layer_view( map_id, map_type, layer_id, focus_layer, bbox, update_view );
}<|MERGE_RESOLUTION|>--- conflicted
+++ resolved
@@ -1,13 +1,5 @@
 
-
-<<<<<<< HEAD
-function add_path_geo( map_id, map_type, path_data, layer_id, auto_highlight, highlight_colour, bbox, update_view, focus_layer, js_transition, billboard, brush_radius, use_dashes ) {
-
-  console.log( path_data );
-
-=======
 function add_path_geo( map_id, map_type, path_data, layer_id, auto_highlight, highlight_colour, legend, bbox, update_view, focus_layer, js_transition, billboard, brush_radius, width_units, width_scale, width_min_pixels, width_max_pixels, use_offset, use_dash ) {
->>>>>>> 6c4054e9
 
   var extensions = [];
 
@@ -15,25 +7,18 @@
   	extensions.push( new deck.BrushingExtension() );
   }
 
-<<<<<<< HEAD
+//  extensions.push(
+//  	new deck.PathStyleExtension({dash: use_dash, offset: use_offset})
+//  );
+
   let hasTooltip = path_data.data.tooltip !== undefined;
-
-//  extensions.push(
-//  	new deck.PathStyleExtension({dash: true})
-//  );
 
   const binaryLocation = new Float32Array( path_data.coordinates );
   const binaryStartIndices = new Uint32Array( path_data.start_indices );
-=======
-  extensions.push(
-  	new deck.PathStyleExtension({dash: use_dash, offset: use_offset})
-  );
->>>>>>> 6c4054e9
-
   const binaryLineColour = new Uint8Array( path_data.data.stroke_colour );
   const binaryLineWidth = new Float32Array( path_data.data.stroke_width );
 
-  let legend = path_data.legend;
+  //let legend = path_data.legend;
   let stride = path_data.stride;
   let data_count = path_data.n_coordinates.length;
 
@@ -71,8 +56,6 @@
     parameters: {
 	    depthTest: false
 	  },
-<<<<<<< HEAD
-
 		data: {
       length: data_count,
       startIndices: binaryStartIndices,
@@ -81,17 +64,11 @@
         getColor: {value: binaryLineColour, size: 4},
         getWidth: {value: binaryLineWidth, size: 1}
         //getDashArray: {value: binaryDash, size: 2}
+        //getOffset: d => d.properties.offset,
       },
       tooltip: path_data.data.tooltip
     },
     _pathType: 'open',
-=======
-    getPath: d => md_get_line_coordinates( d ),
-    getColor: d => md_hexToRGBA( d.properties.stroke_colour ),
-    getWidth: d => d.properties.stroke_width,
-    getDashArray: d => [ d.properties.dash_size, d.properties.dash_gap ],
-    getOffset: d => d.properties.offset,
->>>>>>> 6c4054e9
     onClick: info => md_layer_click( map_id, "path", info ),
     onHover: info => hasTooltip ? md_update_binary_tooltip( info.layer, info.index, info.x, info.y ) : null,
     autoHighlight: auto_highlight,
