function add_grid_geo( map_id, map_type, grid_data, layer_id, cell_size, extruded, elevation_scale, colour_range, auto_highlight, highlight_colour, bbox, update_view, focus_layer, js_transition, use_weight, use_colour, elevation_function, colour_function, legend  ) {

  const gridLayer = new deck.GridLayer({
  	map_id: map_id,
    id: 'grid-'+layer_id,
    data: grid_data,
    pickable: true,
    extruded: extruded,
    cellSize: cell_size,
    colorRange: md_to_rgba( colour_range ),
    elevationScale: elevation_scale,
    getPosition: d => md_get_point_coordinates( d ),

<<<<<<< HEAD
    //getElevationValue: d => md_grid_elevation( d, use_weight, false, elevation_function ),
    //getColorValue: d => md_grid_colour( d, use_colour, false, colour_function ),

    getColorWeight: d => d.properties.colour,
    colorAggregation: colour_function,

    getElevationWeight: d => d.properties.elevation,
=======
    gpuAggregation: true,

    //getElevationValue: d => md_grid_elevation( d, use_weight, false, elevation_function ),
    //getColorValue: d => md_grid_colour( d, use_colour, false, colour_function ),
    getColorWeight: d => d.properties.colour || 1,
    colorAggregation: colour_function,

    getElevationWeight: d => d.properties.elevation || 1,
>>>>>>> 28a544a4
    elevationAggregation: elevation_function,

    onClick: info => md_layer_click( map_id, "grid", info ),
    autoHighlight: auto_highlight,
    highlightColor: md_hexToRGBA( highlight_colour ),
    transitions: js_transition || {},
    onSetColorDomain: d => md_colour_domain( d, colour_range, map_id, map_type, layer_id, legend )
  });

  if( map_type == "google_map") {
	    md_update_overlay( map_id, 'grid-'+layer_id, gridLayer );
	} else {
	  md_update_layer( map_id, 'grid-'+layer_id, gridLayer );
	}
	md_layer_view( map_id, map_type, layer_id, focus_layer, bbox, update_view );
}

function add_grid_polyline( map_id, map_type, grid_data, layer_id, cell_size, extruded, elevation_scale, colour_range, auto_highlight, highlight_colour, bbox, update_view, focus_layer, js_transition, use_weight, use_colour, elevation_function, colour_function, legend  ) {

  const gridLayer = new deck.GridLayer({
    map_id: map_id,
    id: 'grid-'+layer_id,
    data: grid_data,
    pickable: true,
    extruded: extruded,
    cellSize: cell_size,
    colorRange: md_to_rgba( colour_range ),
    elevationScale: elevation_scale,
    onClick: info => md_layer_click( map_id, "grid", info ),
    getPosition: d => md_decode_polyline( d.polyline )[0],

    gpuAggregation: true,

    //getElevationValue: d => md_grid_elevation( d, use_weight, true, elevation_function ),
    //getColorValue: d => md_grid_colour( d, use_colour, true, colour_function ),

    getColorWeight: d => d.properties.colour || 1,
    colorAggregation: colour_function,

    getElevationWeight: d => d.properties.elevation || 1,
    elevationAggregation: elevation_function,

    autoHighlight: auto_highlight,
    highlightColor: md_hexToRGBA( highlight_colour ),
    transitions: js_transition || {},
    onSetColorDomain: d => md_colour_domain( d, colour_range, map_id, map_type, layer_id, legend )
  });

  if( map_type == "google_map") {
	    md_update_overlay( map_id, 'grid-'+layer_id, gridLayer );
	} else {
	  md_update_layer( map_id, 'grid-'+layer_id, gridLayer );
	}
	md_layer_view( map_id, map_type, layer_id, focus_layer, bbox, update_view );
}


function md_grid_elevation(d, use_weight, use_polyline, colour_function) {

	if( !use_weight ) {
		return d.length;
	}

	var i, total = 0;

	if( use_polyline ) {
		for( i = 0; i < d.length; i++ ) {
		  total = total + d[i].elevation;
	  }
	} else {
		for( i = 0; i < d.length; i++ ) {
		  total = total + d[i].properties.elevation;
	  }
	}
	if ( elevation_function === "average" ) {
		total = total / d.length;
	}
	return total;
}

function md_grid_colour(d, use_colour, use_polyline, colour_function ) {

	if( !use_colour ) {
		return d.length;
	}

	var i, total = 0;

	if( use_polyline ) {
		for( i = 0; i < d.length; i++ ) {
		  total = total + d[i].colour;
	  }
	} else {
		for( i = 0; i < d.length; i++ ) {
	  	total = total + d[i].properties.colour;
	  }
	}
	if ( colour_function === "average" ) {
		total = total / d.length;
	}
	return total;
}<|MERGE_RESOLUTION|>--- conflicted
+++ resolved
@@ -11,24 +11,12 @@
     elevationScale: elevation_scale,
     getPosition: d => md_get_point_coordinates( d ),
 
-<<<<<<< HEAD
-    //getElevationValue: d => md_grid_elevation( d, use_weight, false, elevation_function ),
-    //getColorValue: d => md_grid_colour( d, use_colour, false, colour_function ),
-
-    getColorWeight: d => d.properties.colour,
-    colorAggregation: colour_function,
-
-    getElevationWeight: d => d.properties.elevation,
-=======
     gpuAggregation: true,
 
-    //getElevationValue: d => md_grid_elevation( d, use_weight, false, elevation_function ),
-    //getColorValue: d => md_grid_colour( d, use_colour, false, colour_function ),
     getColorWeight: d => d.properties.colour || 1,
     colorAggregation: colour_function,
 
     getElevationWeight: d => d.properties.elevation || 1,
->>>>>>> 28a544a4
     elevationAggregation: elevation_function,
 
     onClick: info => md_layer_click( map_id, "grid", info ),
@@ -62,9 +50,6 @@
 
     gpuAggregation: true,
 
-    //getElevationValue: d => md_grid_elevation( d, use_weight, true, elevation_function ),
-    //getColorValue: d => md_grid_colour( d, use_colour, true, colour_function ),
-
     getColorWeight: d => d.properties.colour || 1,
     colorAggregation: colour_function,
 
@@ -84,50 +69,3 @@
 	}
 	md_layer_view( map_id, map_type, layer_id, focus_layer, bbox, update_view );
 }
-
-
-function md_grid_elevation(d, use_weight, use_polyline, colour_function) {
-
-	if( !use_weight ) {
-		return d.length;
-	}
-
-	var i, total = 0;
-
-	if( use_polyline ) {
-		for( i = 0; i < d.length; i++ ) {
-		  total = total + d[i].elevation;
-	  }
-	} else {
-		for( i = 0; i < d.length; i++ ) {
-		  total = total + d[i].properties.elevation;
-	  }
-	}
-	if ( elevation_function === "average" ) {
-		total = total / d.length;
-	}
-	return total;
-}
-
-function md_grid_colour(d, use_colour, use_polyline, colour_function ) {
-
-	if( !use_colour ) {
-		return d.length;
-	}
-
-	var i, total = 0;
-
-	if( use_polyline ) {
-		for( i = 0; i < d.length; i++ ) {
-		  total = total + d[i].colour;
-	  }
-	} else {
-		for( i = 0; i < d.length; i++ ) {
-	  	total = total + d[i].properties.colour;
-	  }
-	}
-	if ( colour_function === "average" ) {
-		total = total / d.length;
-	}
-	return total;
-}