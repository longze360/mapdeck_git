--- conflicted
+++ resolved
@@ -69,12 +69,7 @@
   				SEXP value = params[i];
   				mapdeck::fill_single_vector( lst_defaults, this_param, value, data_rows );
   			}
-<<<<<<< HEAD
   		} // TODO( is there an 'else' condition? )
-=======
-  		//}
-  		// TODO( else condition? )
->>>>>>> 08d46d6f
   	}
 
   	mapdeck::construct_df( lst_defaults, data_rows );
