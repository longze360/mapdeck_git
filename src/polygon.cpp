--- conflicted
+++ resolved
@@ -12,29 +12,6 @@
 	);
 }
 
-<<<<<<< HEAD
-// // [[Rcpp::export]]
-// Rcpp::List rcpp_polygon_df_columnar(
-// 		Rcpp::DataFrame data,
-// 		Rcpp::List params,
-// 		std::string geometry_columns,
-// 		int digits
-// ) {
-//
-// }
-//
-// // [[Rcpp::export]]
-// Rcpp::List rcpp_polygon_sf_columnar(
-// 	Rcpp::DataFrame data,
-// 	Rcpp::List params,
-// 	std::string geometry_columns,
-// 	int digits
-// ) {
-//
-// }
-
-=======
->>>>>>> 2e8ec3ed
 // [[Rcpp::export]]
 Rcpp::List rcpp_polygon_geojson(
 		Rcpp::DataFrame data,
