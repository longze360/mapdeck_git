
<!-- README.md is generated from README.Rmd. Please edit that file -->

# mapdeck

[![CRAN\_Status\_Badge](http://www.r-pkg.org/badges/version/mapdeck)](http://cran.r-project.org/package=mapdeck)
![downloads](http://cranlogs.r-pkg.org/badges/grand-total/mapdeck)
[![CRAN RStudio mirror
downloads](http://cranlogs.r-pkg.org/badges/mapdeck)](http://cran.r-project.org/web/packages/mapdeck/index.html)
[![Github
Stars](https://img.shields.io/github/stars/SymbolixAU/mapdeck.svg?style=social&label=Github)](https://github.com/SymbolixAU/mapdeck)
[![Build
Status](https://travis-ci.org/SymbolixAU/mapdeck.svg?branch=master)](https://travis-ci.org/SymbolixAU/mapdeck)
[![Coverage
Status](https://codecov.io/github/SymbolixAU/mapdeck/coverage.svg?branch=master)](https://codecov.io/github/SymbolixAU/mapdeck?branch=master)

Interactive maps using Mapbox GL and Deck.gl

## Installation

#### From cran

``` r
install.packages("mapdeck")
```

#### Development version

Version v0.1.006+ sees quite a lot of changes, so I need users to test
their functions and report any errors.

To use the development version you need some other development dependant
libraries

<<<<<<< HEAD
The first change is `add_scatterplot()`
=======
``` r
>>>>>>> 58c372e5

## install dependent libraries first
devtools::install_github("SymbolixAU/geojsonsf", force = T)
devtools::install_github("SymbolixAU/spatialwidget", force = T)
devtools::install_github("SymbolixAU/googlePolylines", force = T)

## then mapdeck
devtools::install_github("SymbolixAU/mapdeck")
```

## Access Token

Mapdeck uses [Mapbox maps](https://www.mapbox.com/), and to use Mapbox you need an [access token](https://www.mapbox.com/help/how-access-tokens-work/).

## Basic Use

<<<<<<< HEAD
Create a public scopes token `'your token'` beginning with pk. This token allows you to read data from the Mapdeck API.

`mapdeck(token = 'your_token')` will give you a map. You then start adding layers by using one of the various `add_*()` functions. 
=======
`mapdeck(token = 'your_token')` will give you a map. You then start
adding layers by using one of the various `add_*()`
functions.
>>>>>>> 58c372e5

``` r
url <- 'https://raw.githubusercontent.com/plotly/datasets/master/2011_february_aa_flight_paths.csv'

flights <- read.csv(url)
flights$info <- paste0("<b>",flights$airport1, " - ", flights$airport2, "</b>")

mapdeck(token = key, style = mapdeck_style('dark')) %>%
  add_arc(
    data = flights
    , origin = c("start_lon", "start_lat")
    , destination = c("end_lon", "end_lat")
    , stroke_from = "airport1"
    , stroke_to = "airport2"
    , tooltip = "info"
    , layer_id = 'arclayer'
  )
```

![Arcs](./vignettes/img/readme_arcs_small.gif)

<<<<<<< HEAD
=======
## Access Token

Mapdeck uses [Mapbox maps](https://www.mapbox.com/), and to use Mapbox
you need an [access
token](https://www.mapbox.com/help/how-access-tokens-work/)
>>>>>>> 58c372e5

## Available Layers

  - Arc
  - GeoJSON
  - Grid
  - Hexagon
  - Line
  - Path
  - Point cloud
  - Polygon
  - Scatter plot
  - Screen grid
  - Text

## Shiny

Mapdeck is also an `htmlwidget`, so will work in a shiny application.

Examples of all plots and shiny can be found in the
[vignette](https://github.com/SymbolixAU/mapdeck/blob/master/vignettes/mapdeck.Rmd)<|MERGE_RESOLUTION|>--- conflicted
+++ resolved
@@ -32,12 +32,6 @@
 To use the development version you need some other development dependant
 libraries
 
-<<<<<<< HEAD
-The first change is `add_scatterplot()`
-=======
-``` r
->>>>>>> 58c372e5
-
 ## install dependent libraries first
 devtools::install_github("SymbolixAU/geojsonsf", force = T)
 devtools::install_github("SymbolixAU/spatialwidget", force = T)
@@ -53,15 +47,9 @@
 
 ## Basic Use
 
-<<<<<<< HEAD
-Create a public scopes token `'your token'` beginning with pk. This token allows you to read data from the Mapdeck API.
+Generate a token from Mapbox so you can use their maps.
 
-`mapdeck(token = 'your_token')` will give you a map. You then start adding layers by using one of the various `add_*()` functions. 
-=======
-`mapdeck(token = 'your_token')` will give you a map. You then start
-adding layers by using one of the various `add_*()`
-functions.
->>>>>>> 58c372e5
+Use this token inside `mapdeck(token = 'your_token')` to generate a basic map. You then start adding layers by using one of the various `add_*()` functions. 
 
 ``` r
 url <- 'https://raw.githubusercontent.com/plotly/datasets/master/2011_february_aa_flight_paths.csv'
@@ -83,15 +71,6 @@
 
 ![Arcs](./vignettes/img/readme_arcs_small.gif)
 
-<<<<<<< HEAD
-=======
-## Access Token
-
-Mapdeck uses [Mapbox maps](https://www.mapbox.com/), and to use Mapbox
-you need an [access
-token](https://www.mapbox.com/help/how-access-tokens-work/)
->>>>>>> 58c372e5
-
 ## Available Layers
 
   - Arc
