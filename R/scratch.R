#
#
# library(shiny)
# library(shinydashboard)
# library(mapdeck)
# library(data.table)
#
# ui <- dashboardPage(
# 	dashboardHeader()
# 	, dashboardSidebar()
# 	, dashboardBody(
# 		mapdeckOutput(
# 			outputId = "map"
# 		)
# 		# , sliderInput(
# 		# 	inputId = "lons"
# 		# 	, label = "longitudes"
# 		# 	, min = -180
# 		# 	, max = 180
# 		# 	, value = 75
# 		# 	, step = 1
# 		# )
#
# # 		tags$script(HTML(
# # 			'function arc_width( d ) {
# #         var val = document.getElementById("lons").value;
# #         console.log( "val: " + val );
# # 			  return d.lon_to <= val ? 0 : 1 ;
# # 			}'
# # 		))
#
# 	)
# )
# server <- function(input, output, session) {
#
<<<<<<< HEAD
# server <- function(input, output, session) {
#
# 	rv <- reactiveValues()
# 	rv$button_counter = 0
#
# 	observeEvent(input$button, {
# 		rv$button_counter <- rv$button_counter + 1
# 		session$sendCustomMessage("handler", rv$button_counter)
# 	})
#
=======
# 	key <- read.dcf("~/Documents/.googleAPI", fields = "MAPBOX")
>>>>>>> 30731feb
# 	dt <- as.data.table(capitals)
# 	dt[, key := 1]
# 	dt[lat < 0, hemisphere := "south"]
# 	dt[lat >= 0, hemisphere := "north"]
#
<<<<<<< HEAD
#   key <- read.dcf("~/Documents/.googleAPI", fields = "MAPBOX")
#
# 	output$countries <- renderUI({
# 		selectInput(
# 			inputId = "countries"
# 			, label = "Countries"
# 			, choices = dt[, country]
# 			, selected = "United Kingdom of Great Britain and Northern Ireland"
# 		)
# 	})
#
# 	dt_countries <- reactive({
#
# 		if(is.null(input$countries)) return()
#
# 		selected_country <- input$countries
#
# 		dt_plot <- dt[ country == selected_country, .(country_from = country, capital_from = capital, lat_from = lat, lon_from = lon, key)][
# 			dt[country != selected_country,  .(country_to = country, capital_to = capital, lat_to = lat, lon_to = lon, hemisphere, key) ]
# 			, on = "key"
# 			, allow.cartesian = T
# 			]
#
# 		return(dt_plot)
# 	})
#
# 	output$map <- renderMapdeck({
#
# 		dt_plot <- dt[ country == "United Kingdom of Great Britain and Northern Ireland", .(country_from = country, capital_from = capital, lat_from = lat, lon_from = lon, key)][
# 			dt[country != "United Kingdom of Great Britain and Northern Ireland" ,  .(country_to = country, capital_to = capital, lat_to = lat, lon_to = lon, hemisphere, key) ]
# 			, on = "key"
# 			, allow.cartesian = T
# 			]
#
=======
# 	dt_plot <- dt[ country == "United Kingdom of Great Britain and Northern Ireland", .(country_from = country, capital_from = capital, lat_from = lat, lon_from = lon, key)][
# 		dt[country != "United Kingdom of Great Britain and Northern Ireland" ,  .(country_to = country, capital_to = capital, lat_to = lat, lon_to = lon, hemisphere, key) ]
# 		, on = "key"
# 		, allow.cartesian = T
# 		]
#
# 	output$map <- renderMapdeck({
>>>>>>> 30731feb
# 		mapdeck(
# 			token = key
# 			, style = "mapbox://styles/mapbox/dark-v9"
# 			, pitch = 35
# 		) %>%
# 			add_arc(
# 				data = dt_plot
<<<<<<< HEAD
# 				, layer_id = "arc_layer"
# 				, origin = c("lon_from", "lat_from")
# 				, destination = c("lon_to", "lat_to")
# 				, stroke_from = "country_from"
# 				, id = "country_to"
# 				#, stroke_to = "hemisphere"
# 			) %>%
# 			add_scatterplot(
# 				data = dt
# 				, lat = "lat"
# 				, lon = "lon"
# 				, radius = 100000
# 				, fill_colour = "country"
# 				, layer_id = "scatter"
# 			)
# 	})
#
# 	observeEvent({
# 		input$countries
# 	}, {
# 		mapdeck_update('map') %>%
# 			add_arc(
# 				data = dt_countries()
=======
>>>>>>> 30731feb
# 				, layer_id = "arc_layer"
# 				, origin = c("lon_from", "lat_from")
# 				, destination = c("lon_to", "lat_to")
# 				, stroke_from = "country_from"
# 				, id = "country_to"
# 			)
# 	})
#
# 	# observeEvent({input$lons}, {
# 	#
# 	# 	session$sendCustomMessage("handler1", input$lons)
# 	#
# 	# 	# mapdeck(
# 	# 	# 	token = key
# 	# 	# 	, style = "mapbox://styles/mapbox/dark-v9"
# 	# 	# 	, pitch = 35
# 	# 	# ) %>%
# 	# 	# 	add_arc(
# 	# 	# 		data = dt_plot
# 	# 	# 		, layer_id = "arc_layer"
# 	# 	# 		, origin = c("lon_from", "lat_from")
# 	# 	# 		, destination = c("lon_to", "lat_to")
# 	# 	# 		, stroke_from = "country_from"
# 	# 	# 		, id = "country_to"
# 	# 	# 	)
# 	# })
#
# }
# shinyApp(ui, server)
<<<<<<< HEAD
#
=======


# library(data.table)
#
# dt <- as.data.table(df)
# dt[, idx := rep(1:(.N/2),  each = 2)]
# dt <- dt[
# 	, {
# 		geometry <- sf::st_sfc(sf::st_multipoint(x = matrix(c(lng, lat), ncol = 2)))
# 		geometry <- sf::st_sf(geometry = geometry)
# 	}
# 	, by = idx
# ]
#
#
# dt
#
# sf <- sf::st_as_sf(dt)



>>>>>>> 30731feb
<|MERGE_RESOLUTION|>--- conflicted
+++ resolved
@@ -33,26 +33,12 @@
 # )
 # server <- function(input, output, session) {
 #
-<<<<<<< HEAD
-# server <- function(input, output, session) {
-#
-# 	rv <- reactiveValues()
-# 	rv$button_counter = 0
-#
-# 	observeEvent(input$button, {
-# 		rv$button_counter <- rv$button_counter + 1
-# 		session$sendCustomMessage("handler", rv$button_counter)
-# 	})
-#
-=======
 # 	key <- read.dcf("~/Documents/.googleAPI", fields = "MAPBOX")
->>>>>>> 30731feb
 # 	dt <- as.data.table(capitals)
 # 	dt[, key := 1]
 # 	dt[lat < 0, hemisphere := "south"]
 # 	dt[lat >= 0, hemisphere := "north"]
 #
-<<<<<<< HEAD
 #   key <- read.dcf("~/Documents/.googleAPI", fields = "MAPBOX")
 #
 # 	output$countries <- renderUI({
@@ -81,13 +67,6 @@
 #
 # 	output$map <- renderMapdeck({
 #
-# 		dt_plot <- dt[ country == "United Kingdom of Great Britain and Northern Ireland", .(country_from = country, capital_from = capital, lat_from = lat, lon_from = lon, key)][
-# 			dt[country != "United Kingdom of Great Britain and Northern Ireland" ,  .(country_to = country, capital_to = capital, lat_to = lat, lon_to = lon, hemisphere, key) ]
-# 			, on = "key"
-# 			, allow.cartesian = T
-# 			]
-#
-=======
 # 	dt_plot <- dt[ country == "United Kingdom of Great Britain and Northern Ireland", .(country_from = country, capital_from = capital, lat_from = lat, lon_from = lon, key)][
 # 		dt[country != "United Kingdom of Great Britain and Northern Ireland" ,  .(country_to = country, capital_to = capital, lat_to = lat, lon_to = lon, hemisphere, key) ]
 # 		, on = "key"
@@ -95,7 +74,6 @@
 # 		]
 #
 # 	output$map <- renderMapdeck({
->>>>>>> 30731feb
 # 		mapdeck(
 # 			token = key
 # 			, style = "mapbox://styles/mapbox/dark-v9"
@@ -103,7 +81,6 @@
 # 		) %>%
 # 			add_arc(
 # 				data = dt_plot
-<<<<<<< HEAD
 # 				, layer_id = "arc_layer"
 # 				, origin = c("lon_from", "lat_from")
 # 				, destination = c("lon_to", "lat_to")
@@ -127,8 +104,6 @@
 # 		mapdeck_update('map') %>%
 # 			add_arc(
 # 				data = dt_countries()
-=======
->>>>>>> 30731feb
 # 				, layer_id = "arc_layer"
 # 				, origin = c("lon_from", "lat_from")
 # 				, destination = c("lon_to", "lat_to")
@@ -158,28 +133,3 @@
 #
 # }
 # shinyApp(ui, server)
-<<<<<<< HEAD
-#
-=======
-
-
-# library(data.table)
-#
-# dt <- as.data.table(df)
-# dt[, idx := rep(1:(.N/2),  each = 2)]
-# dt <- dt[
-# 	, {
-# 		geometry <- sf::st_sfc(sf::st_multipoint(x = matrix(c(lng, lat), ncol = 2)))
-# 		geometry <- sf::st_sf(geometry = geometry)
-# 	}
-# 	, by = idx
-# ]
-#
-#
-# dt
-#
-# sf <- sf::st_as_sf(dt)
-
-
-
->>>>>>> 30731feb
