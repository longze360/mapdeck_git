

# ## ON CLICK
# library(shiny)
# library(data.table)
#
# ui <- fluidPage(
# 	mapdeckOutput(outputId = "map")
# )
#
# server <- function(input, output) {
#
# 	dt <- as.data.table(capitals)
# 	key <- read.dcf("~/Documents/.googleAPI", fields = "MAPBOX")
#
# 	dt[, key := 1]
# 	dt[lat < 0, hemisphere := "south"]
# 	dt[lat >= 0, hemisphere := "north"]
#
# 	dt <- dt[ country == "United Kingdom of Great Britain and Northern Ireland", .(country_from = country, capital_from = capital, lat_from = lat, lon_from = lon, key)][
# 		dt[,  .(country_to = country, capital_to = capital, lat_to = lat, lon_to = lon, hemisphere, key) ]
# 		, on = "key"
# 		, allow.cartesian = T
# 		]
#
# 	output$map <- renderMapdeck({
#
# 		mapdeck(
# 			token = access_token
# 			, style = "mapbox://styles/mapbox/dark-v9"
# 			, pitch = 35
# 		) %>%
# 			add_arc(
# 				data = dt
# 				, lat_from = "lat_from"
# 				, lat_to = "lat_to"
# 				, lon_from = "lon_from"
# 				, lon_to = "lon_to"
# 				, stroke_from = "country_from"
# 				, id = "country_to"
# 				#, stroke_to = "hemisphere"
# 			)
# 	})
#
# 	observeEvent({input$map_arc_click}, {
# 		print(input$map_arc_click)
# 	})
# }
#
# shinyApp(ui, server)



# library(shiny)
# library(shinydashboard)
# library(data.table)
# library(mapdeck)
#
# ui <- dashboardPage(
# 	dashboardHeader()
# 	, dashboardSidebar(
# 		shiny::uiOutput(outputId = "countries")
# 	)
# 	, dashboardBody(
# 		mapdeckOutput(outputId = "map")
# 	)
# )
#
# server <- function(input, output) {
#
# 	dt <- as.data.table(capitals)
# 	dt[, key := 1]
# 	dt[lat < 0, hemisphere := "south"]
# 	dt[lat >= 0, hemisphere := "north"]
#
# key <- read.dcf("~/Documents/.googleAPI", fields = "MAPBOX")
#
# 	output$countries <- renderUI({
# 		selectInput(
# 			inputId = "countries"
# 			, label = "Countries"
# 			, choices = dt[, country]
# 			, selected = "United Kingdom of Great Britain and Northern Ireland"
# 		)
# 	})
#
# 	dt_countries <- reactive({
#
# 		if(is.null(input$countries)) return()
#
# 		selected_country <- input$countries
#
# 		dt_plot <- dt[ country == selected_country, .(country_from = country, capital_from = capital, lat_from = lat, lon_from = lon, key)][
# 			dt[country != selected_country,  .(country_to = country, capital_to = capital, lat_to = lat, lon_to = lon, hemisphere, key) ]
# 			, on = "key"
# 			, allow.cartesian = T
# 			]
#
# 		print(dt_plot)
# 		return(dt_plot)
# 	})
#
# 	output$map <- renderMapdeck({
#
# 		dt_plot <- dt[ country == "United Kingdom of Great Britain and Northern Ireland", .(country_from = country, capital_from = capital, lat_from = lat, lon_from = lon, key)][
# 			dt[country != "United Kingdom of Great Britain and Northern Ireland" ,  .(country_to = country, capital_to = capital, lat_to = lat, lon_to = lon, hemisphere, key) ]
# 			, on = "key"
# 			, allow.cartesian = T
# 			]
#
# 		print("reinitialising map")
# 		print(dt_plot)
#
		# mapdeck(
		# 	token = access_token
		# 	, style = "mapbox://styles/mapbox/dark-v9"
		# 	, pitch = 35
		# ) %>%
		# 	add_arc(
		# 		data = dt_plot
		# 		, layer_id = "arc_layer"
		# 		, origin = c("lon_from", "lat_from")
		# 		, destination = c("lon_to", "lat_to")
		# 		, stroke_from = "country_from"
		# 		, id = "country_to"
		# 		#, stroke_to = "hemisphere"
		# 	) %>%
# 			add_scatterplot(
# 				data = dt
# 				, lat = "lat"
# 				, lon = "lon"
# 				, radius = 100000
# 				, fill_colour = "country"
# 			)
# 	})
#
# 	observeEvent({
# 		input$countries
# 	}, {
# 		mapdeck_update('map') %>%
# 			update_arc(
# 				, data = dt_countries()
# 				, layer_id = "arc_layer"
# 				, lat_from = "lat_from"
# 				, lat_to = "lat_to"
# 				, lon_from = "lon_from"
# 				, lon_to = "lon_to"
# 				, stroke_from = "country_from"
# 				, id = "country_to"
# 				#, stroke_to = "hemisphere"
# 			)
# 	})
# }
#
# shinyApp(ui, server)


### Polygon

## polygons need to be an array of polylines

# sf <- geojsonsf::geojson_sf( googleway::geo_melbourne )
# enc <- googlePolylines::encode(sf)
#
# mapdeck(
#   token = key
#   , style = 'mapbox://styles/mapbox/dark-v9'
#   , location = c(145.688269, -38.101062)
#   , zoom = 8
#   ) %>%
#   add_polygon(
#   	data = enc
#     , polyline = "geometry"
#     , layer = "polygon_layer"
#   	, fill_colour = "fillColor"
#   	)


### SF

# library(sf)
#
# sf <- sf::st_read("http://eric.clst.org/assets/wiki/uploads/Stuff/gz_2010_us_050_00_500k.json")
# key <- read.dcf("~/Documents/.googleAPI", fields = "MAPBOX")
#
# mapdeck(
#   token = access_token
#   , style = 'mapbox://styles/mapbox/dark-v9'
#   ) %>%
#   add_polygon(
#   	data = sf[!sf$STATE %in% c("02","15","72"), ]
#     , layer = "polygon_layer"
#   	, fill_colour = "CENSUSAREA"
#   	)

#
# enc <- googlePolylines::encode(sf, strip = T)
# str(enc)
#
# enc[['geometry']] <- unlist(enc[['geometry']])


<<<<<<< HEAD
## sf scatter

# library(googlePolylines)
# library(mapdeck)
# df <- capitals
# df$polyline <- googlePolylines::encode(df, byrow = T)
#
# head(df)
#
# library(data.table)
# library(sf)
#
# dt <- as.data.table( capitals )
# dt <- dt[
# 	, {
# 		geometry <- sf::st_point(x = c(lon, lat))
# 		geometry <- sf::st_sfc(geometry)
# 		geometry <- sf::st_sf(geometry = geometry)
# 	}
# 	, by = 1:nrow(dt)
# ]
#
# sf <- sf::st_as_sf(dt)
#
# key <- read.dcf("~/Documents/.googleAPI", fields = "MAPBOX")
#
# mapdeck( token = key, style = 'mapbox://styles/mapbox/dark-v9', pitch = 45 ) %>%
# add_scatterplot(
#   data = sf
#   , radius = 100000
#   , layer_id = "scatter_layer"
# )

### ARC
#
# library(googlePolylines)
# library(mapdeck)
#
# df <- capitals
# df$polyline <- googlePolylines::encode(df, byrow = T)
#
# head(df)
#
# library(data.table)
# library(sf)
#
# dt <- as.data.table( capitals )
#
# dt <- dt[
# 	, {
# 		geometry <- sf::st_point(x = c(lon, lat))
# 		geometry <- sf::st_sfc(geometry)
# 		geometry <- sf::st_sf(geometry = geometry)
# 	}
# 	, by = .(country, capital)
# ]
#
# dt[, key := 1]
# dt <- dt[ country == "Australia" ][
# 	dt
# 	, on = "key"
# 	, nomatch = 0
# ][country != i.country]
#
# setnames(dt, c("i.country", "i.capital", "i.geometry"), c("destination_country", "destination_capital", "destination_geometry"))
# setnames(dt, c("country", "capital", "geometry"), c("origin_country", "origin_capital", "origin_geometry"))
#
#
# sf <- sf::st_as_sf( dt )
#
# sf::st_geometry( sf ) <- "destination_geometry"
# sf
# sf::st_geometry( sf ) <- "origin_geometry"
# sf
#
# data <- sf
# toEncode <- names( which( sapply( data, function(x) inherits(x, "sfc") ) ) )

# enc <- googlePolylines::encode( sf )
# googlePolylines::encode( sf[, toEncode[1] ] )

## encode both columns
# sapply(toEncode, function(x) {
# 	attr(sf, "sf_column") <- x
# 	googlePolylines::encode( sf[, x ] )
# })
#
# encodeTwoColumns <- function(data, origin, destination ) {
# 	attr(data, 'sf_column') <- origin
# 	enc_origin <- googlePolylines::encode( data[, origin ] )
#
# 	attr(data, 'sf_column') <- destination
# 	# destination <- googlePolylines::encode( data[, destination ] )
# 	enc <- googlePolylines::encode( data )
# 	enc[, origin ] <- enc_origin
#
# 	attr(enc, 'encoded_column') <- origin
# 	one <- googlePolylines::geometryRow( enc, "POINT" )
#
# 	attr(enc, 'encoded_column') <- destination
# 	two <- googlePolylines::geometryRow( enc, "POINT" )
#
# 	point_rows <- intersect(one, two)
# 	attr(enc, 'class') <- c("sfencoded", "data.frame")
# 	return(enc[ point_rows, ])
# }
#
# data <- encodeTwoColumns( sf, "origin_geometry", "destination_geometry")
#
# head(data)


# key <- read.dcf("~/Documents/.googleAPI", fields = "MAPBOX")
#
# mapdeck( token = key, style = 'mapbox://styles/mapbox/dark-v9', pitch = 45 ) %>%
# add_arc(
#   data = sf
#   , origin = "origin_geometry"
#   , destination = "destination_geometry"
#   , layer_id = "arc_layer"
# )












=======
# ### MULTILINESTRING
# ls1 <- sf::st_linestring(x = matrix(c(1,2,3,4,5,6), ncol = 2))
# ls2 <- sf::st_linestring(x = matrix(c(8, 9, 10, 11), ncol = 2))
# mls <- sf::st_multilinestring(x = list(ls1, ls2))
# sf <- sf::st_sf( geometry = sf::st_sfc(mls) )
#
# mapdeck(
# 	token = key
# ) %>%
# 	add_path(
# 		data = sf
# 		, layer_id = "path"
# 	)
>>>>>>> 47e4922c


<|MERGE_RESOLUTION|>--- conflicted
+++ resolved
@@ -155,199 +155,5 @@
 # shinyApp(ui, server)
 
 
-### Polygon
-
-## polygons need to be an array of polylines
-
-# sf <- geojsonsf::geojson_sf( googleway::geo_melbourne )
-# enc <- googlePolylines::encode(sf)
-#
-# mapdeck(
-#   token = key
-#   , style = 'mapbox://styles/mapbox/dark-v9'
-#   , location = c(145.688269, -38.101062)
-#   , zoom = 8
-#   ) %>%
-#   add_polygon(
-#   	data = enc
-#     , polyline = "geometry"
-#     , layer = "polygon_layer"
-#   	, fill_colour = "fillColor"
-#   	)
 
 
-### SF
-
-# library(sf)
-#
-# sf <- sf::st_read("http://eric.clst.org/assets/wiki/uploads/Stuff/gz_2010_us_050_00_500k.json")
-# key <- read.dcf("~/Documents/.googleAPI", fields = "MAPBOX")
-#
-# mapdeck(
-#   token = access_token
-#   , style = 'mapbox://styles/mapbox/dark-v9'
-#   ) %>%
-#   add_polygon(
-#   	data = sf[!sf$STATE %in% c("02","15","72"), ]
-#     , layer = "polygon_layer"
-#   	, fill_colour = "CENSUSAREA"
-#   	)
-
-#
-# enc <- googlePolylines::encode(sf, strip = T)
-# str(enc)
-#
-# enc[['geometry']] <- unlist(enc[['geometry']])
-
-
-<<<<<<< HEAD
-## sf scatter
-
-# library(googlePolylines)
-# library(mapdeck)
-# df <- capitals
-# df$polyline <- googlePolylines::encode(df, byrow = T)
-#
-# head(df)
-#
-# library(data.table)
-# library(sf)
-#
-# dt <- as.data.table( capitals )
-# dt <- dt[
-# 	, {
-# 		geometry <- sf::st_point(x = c(lon, lat))
-# 		geometry <- sf::st_sfc(geometry)
-# 		geometry <- sf::st_sf(geometry = geometry)
-# 	}
-# 	, by = 1:nrow(dt)
-# ]
-#
-# sf <- sf::st_as_sf(dt)
-#
-# key <- read.dcf("~/Documents/.googleAPI", fields = "MAPBOX")
-#
-# mapdeck( token = key, style = 'mapbox://styles/mapbox/dark-v9', pitch = 45 ) %>%
-# add_scatterplot(
-#   data = sf
-#   , radius = 100000
-#   , layer_id = "scatter_layer"
-# )
-
-### ARC
-#
-# library(googlePolylines)
-# library(mapdeck)
-#
-# df <- capitals
-# df$polyline <- googlePolylines::encode(df, byrow = T)
-#
-# head(df)
-#
-# library(data.table)
-# library(sf)
-#
-# dt <- as.data.table( capitals )
-#
-# dt <- dt[
-# 	, {
-# 		geometry <- sf::st_point(x = c(lon, lat))
-# 		geometry <- sf::st_sfc(geometry)
-# 		geometry <- sf::st_sf(geometry = geometry)
-# 	}
-# 	, by = .(country, capital)
-# ]
-#
-# dt[, key := 1]
-# dt <- dt[ country == "Australia" ][
-# 	dt
-# 	, on = "key"
-# 	, nomatch = 0
-# ][country != i.country]
-#
-# setnames(dt, c("i.country", "i.capital", "i.geometry"), c("destination_country", "destination_capital", "destination_geometry"))
-# setnames(dt, c("country", "capital", "geometry"), c("origin_country", "origin_capital", "origin_geometry"))
-#
-#
-# sf <- sf::st_as_sf( dt )
-#
-# sf::st_geometry( sf ) <- "destination_geometry"
-# sf
-# sf::st_geometry( sf ) <- "origin_geometry"
-# sf
-#
-# data <- sf
-# toEncode <- names( which( sapply( data, function(x) inherits(x, "sfc") ) ) )
-
-# enc <- googlePolylines::encode( sf )
-# googlePolylines::encode( sf[, toEncode[1] ] )
-
-## encode both columns
-# sapply(toEncode, function(x) {
-# 	attr(sf, "sf_column") <- x
-# 	googlePolylines::encode( sf[, x ] )
-# })
-#
-# encodeTwoColumns <- function(data, origin, destination ) {
-# 	attr(data, 'sf_column') <- origin
-# 	enc_origin <- googlePolylines::encode( data[, origin ] )
-#
-# 	attr(data, 'sf_column') <- destination
-# 	# destination <- googlePolylines::encode( data[, destination ] )
-# 	enc <- googlePolylines::encode( data )
-# 	enc[, origin ] <- enc_origin
-#
-# 	attr(enc, 'encoded_column') <- origin
-# 	one <- googlePolylines::geometryRow( enc, "POINT" )
-#
-# 	attr(enc, 'encoded_column') <- destination
-# 	two <- googlePolylines::geometryRow( enc, "POINT" )
-#
-# 	point_rows <- intersect(one, two)
-# 	attr(enc, 'class') <- c("sfencoded", "data.frame")
-# 	return(enc[ point_rows, ])
-# }
-#
-# data <- encodeTwoColumns( sf, "origin_geometry", "destination_geometry")
-#
-# head(data)
-
-
-# key <- read.dcf("~/Documents/.googleAPI", fields = "MAPBOX")
-#
-# mapdeck( token = key, style = 'mapbox://styles/mapbox/dark-v9', pitch = 45 ) %>%
-# add_arc(
-#   data = sf
-#   , origin = "origin_geometry"
-#   , destination = "destination_geometry"
-#   , layer_id = "arc_layer"
-# )
-
-
-
-
-
-
-
-
-
-
-
-
-=======
-# ### MULTILINESTRING
-# ls1 <- sf::st_linestring(x = matrix(c(1,2,3,4,5,6), ncol = 2))
-# ls2 <- sf::st_linestring(x = matrix(c(8, 9, 10, 11), ncol = 2))
-# mls <- sf::st_multilinestring(x = list(ls1, ls2))
-# sf <- sf::st_sf( geometry = sf::st_sfc(mls) )
-#
-# mapdeck(
-# 	token = key
-# ) %>%
-# 	add_path(
-# 		data = sf
-# 		, layer_id = "path"
-# 	)
->>>>>>> 47e4922c
-
-
