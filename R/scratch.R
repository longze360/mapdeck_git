#
<<<<<<< HEAD
#
# library(shiny)
# library(shinydashboard)
#
=======
# set_token(read.dcf("~/Documents/.googleAPI", fields = "MAPBOX"))
#
# df <- melbourne
# df$elevation <- sample(100:5000, size = nrow(df))
# df$info <- paste0("<b>SA2 - </b><br>",df$SA2_NAME)
#
# mapdeck(
# 	style = mapdeck_style('dark')
# 	, location = c(145, -38)
# 	, zoom = 8
# ) %>%
# 	add_polygon(
# 		data = df
# 		, polyline = "geometry"
# 		, layer = "polygon_layer"
# 		, fill_colour = "SA2_NAME",
# 		, stroke_colour = "strokeWeight"
# 		, elevation = "elevation"
# 		, stroke_width = 0
# 		, tooltip = 'info'
# 		, legend = T
# 	) %>%
# 	add_polygon(
# 		data = df
# 		, polyline = "geometry"
# 		, layer = "another_layer"
# 		, fill_colour = "elevation",
# 		, elevation = "elevation"
# 		, stroke_width = 0
# 		, tooltip = 'info'
# 		, legend = T
# 	) %>%
# 	clear_legend( "polygon_layer" )
#

# library(shiny)
# library(shinydashboard)
# library(mapdeck)
# set_token(read.dcf("~/.googleAPI", fields = "MAPBOX"))
#
# ui <- dashboardPage(
# 	dashboardHeader()
# 	, dashboardSidebar(
# 		selectInput(
# 			inputId = "elevation"
# 			, label = "elevation"
# 			, choices = c(seq(100,5000, by = 500))
# 		)
# 		, actionButton(
# 			inputId = "clear"
# 			, label = "clear"
# 		)
# 	)
# 	, dashboardBody(
# 		mapdeckOutput(
# 			outputId = "map"
# 		)
# 	)
# )
#
# server <- function(input, output) {
#
# 	df <- melbourne
# 	df$elevation <- sample(200:5000, size = nrow(df))
# 	df$info <- paste0("<b>SA2 - </b><br>",df$SA2_NAME)
#
# 	output$map <- renderMapdeck({
# 		mapdeck(
# 			style = mapdeck_style('dark')
# 			, location = c(145, -38)
# 			, zoom = 8
# 		)
# 	})
#
# 	observeEvent({input$elevation},{
# 		if(is.null(input$elevation)) return()
# 		df_plot <- df[df$elevation <= as.numeric(input$elevation), ]
# 		if(nrow(df_plot) == 0) return()
#
# 		mapdeck_update(
# 			map_id = "map"
# 		) %>%
# 			add_polygon(
# 				data = df_plot
# 				, polyline = "geometry"
# 				, layer = "polygon_layer"
# 				, fill_colour = "SA2_NAME"
# 				, elevation = "elevation"
# 				, stroke_width = 0
# 				, tooltip = 'info'
# 				, legend = F
# 			)
# 	})
#
# 	observeEvent({input$clear},{
# 		mapdeck_update(
# 			map_id = "map"
# 		) %>%
# 			clear_polygon(
# 				layer_id = "polygon_layer"
# 			)
# 	})
#
# }
# shinyApp(ui, server)

# url <- 'https://raw.githubusercontent.com/plotly/datasets/master/2011_february_aa_flight_paths.csv'
# flights <- read.csv(url)
# flights$id <- seq_len(nrow(flights))
# flights$stroke <- sample(1:3, size = nrow(flights), replace = T)
# flights$info <- paste0("<b>",flights$airport1, " - ", flights$airport2, "</b>")
#
#
# mapdeck(
# 	style = 'mapbox://styles/mapbox/dark-v9'
# 	, location = c(145, -37.8)
# 	, zoom = 10) %>%
# 	add_path(
# 		data = roads
# 		, stroke_colour = "RIGHT_LOC"
# 		, layer_id = "path_layer"
# 		, tooltip = "ROAD_NAME"
# 		, auto_highlight = TRUE
# 		, legend = T
# 	)

#%>%
# 	clear_path(layer_id = "path_layer")

# mapdeck(
# 	style = 'mapbox://styles/mapbox/dark-v9'
# 	, pitch = 45
# 	) %>%
# 	add_scatterplot_old(
# 		data = capitals
# 		, lat = "lat"
# 		, lon = "lon"
# 		, radius = 100000
# 		, fill_colour = "country"
# 		, layer_id = "scatter_layer"
# 		, tooltip = "capital"
# 		, legend = T
# 	) %>% clear_scatterplot(layer_id = "scatter_layer")

# df <- capitals
# df$z <- sample(10000:10000000, size = nrow(df))
#
# mapdeck(
# 	style = 'mapbox://styles/mapbox/dark-v9'
# 	) %>%
# 	add_pointcloud(
# 		data = df
# 		, lon = 'lon'
# 		, lat = 'lat'
# 		, elevation = 'z'
# 		, layer_id = 'point'
# 		, fill_colour = "country"
# 		, tooltip = "country"
# 		, legend = T
# 	)

# key <- 'abc'
#
# df <- read.csv(paste0(
# 	'https://raw.githubusercontent.com/uber-common/deck.gl-data/master/',
# 	'examples/3d-heatmap/heatmap-data.csv'
# ))
#
# mapdeck(
# 	style = 'mapbox://styles/mapbox/dark-v9'
# 	, pitch = 45
# 	) %>%
# 	add_grid(
# 		data = df
# 		, lat = "lat"
# 		, lon = "lng"
# 		, cell_size = 5000
# 		, elevation_scale = 50
# 		, layer_id = "grid_layer"
# 		, auto_highlight = TRUE
# 	)


# url <- 'https://raw.githubusercontent.com/plotly/datasets/master/2011_february_aa_flight_paths.csv'
# flights <- read.csv(url)
# flights$id <- seq_len(nrow(flights))
# flights$stroke <- sample(1:3, size = nrow(flights), replace = T)
#
# flights$airport1 <- as.character(flights$airport1)
#
# mapdeck( style = 'mapbox://styles/mapbox/dark-v9', pitch = 45 ) %>%
# 	add_line(
# 		data = flights
# 		, layer_id = "line_layer"
# 		, origin = c("start_lon", "start_lat")
# 		, destination = c("end_lon", "end_lat")
# 		, stroke_colour = "cnt"
# 		, stroke_width = "stroke"
# 		, auto_highlight = TRUE
# 		, legend = TRUE
# 	)


# df <- capitals
# set_token(read.dcf("~/Documents/.googleAPI", fields = "MAPBOX"))
#
# mapdeck(
# 	style = mapdeck_style("dark")
# ) %>%
# 	add_scatterplot(
# 		data = df[1:10, ]
# 		, lon = "lon"
# 		, lat = "lat"
# 		, radius = 1000
# 		, fill_colour = "country"
# 		, legend = F
# 	)


# mapdeck(
# 	style = 'mapbox://styles/mapbox/dark-v9'
# 	, pitch = 45 ) %>%
#   add_arc(
#   data = flights
#   , layer_id = "arc_layer"
#   , origin = c("start_lon", "start_lat")
#   , destination = c("end_lon", "end_lat")
#   , stroke_from = "airport1"
#   , stroke_to = "airport2"
#   , stroke_width = "stroke"
#   , tooltip = "info"
#   , auto_highlight = TRUE
#   , legend = T
#  )
#
# df <- read.csv(paste0(
# 'https://raw.githubusercontent.com/uber-common/deck.gl-data/master/',
# 'examples/3d-heatmap/heatmap-data.csv'
# ))
#
#
# mapdeck(
# 	style = 'mapbox://styles/mapbox/dark-v9'
# 	, pitch = 45 ) %>%
# add_grid(
#   data = df
#   , lat = "lat"
#   , lon = "lng"
#   , cell_size = 500
#   , elevation_scale = 50
#   , colour_range = viridisLite::viridis(50)
#   , layer_id = "grid_layer"
#   , auto_highlight = TRUE
# )
#
# set_token(read.dcf("~/Documents/.googleAPI", fields = "MAPBOX"))
# df <- melbourne
# df$elevation <- sample(100:5000, size = nrow(df))
# df$info <- paste0("<b>SA2 - </b><br>",df$SA2_NAME)
#
# mapdeck(
# 	, style = mapdeck_style('dark')
# 	, location = c(145, -38)
# 	, zoom = 8
# ) %>%
# 	add_polygon(
# 		data = df
# 		, polyline = "geometry"
# 		, layer = "polygon_layer"
# 		, fill_colour = "SA2_NAME",
#
# 		, stroke_colour = "fillColor",
# 		, elevation = "elevation"
# 		, stroke_width = 0
# 		, tooltip = 'info'
# 		, legend = F
# 	)


# library(shiny)
# library(shinydashboard)
# library(mapdeck)
# set_token(read.dcf("~/Documents/.googleAPI", fields = "MAPBOX"))
>>>>>>> 8e26e7c0
#
# ui <- dashboardPage(
# 	dashboardHeader()
# 	, dashboardSidebar()
# 	, dashboardBody(
<<<<<<< HEAD
# 		box(
# 			width = 8
# 			, mapdeck::mapdeckOutput(
# 				outputId = "map"
# 			)
# 			, sliderInput(
# 				inputId = "width"
# 				, label = "stroke width"
# 				, min = 0
# 				, max = 10
# 				, value = 2
# 			)
# 		)
# 	)
# )
#
# server <- function(input, output) {
#
# 	output$map <- mapdeck::renderMapdeck({
# 		mapdeck(
# 			style = mapdeck::mapdeck_style("dark")
# 			, pitch = 45
# 		)
# 	})
#
# 	observeEvent({input$width},{
#
# 		flights$stroke <- input$width
#
# 		mapdeck_update(
# 			map_id = "map"
# 		) %>%
# 			add_arc(
# 				data = flights
# 				, layer_id = "arc_layer"
# 				, origin = c("start_lon", "start_lat")
# 				, destination = c("end_lon", "end_lat")
# 				, stroke_from = "airport1"
# 				, stroke_to = "airport2"
# 				, stroke_width = "stroke"
# 				, tooltip = "info"
# 				, auto_highlight = TRUE
# 			)
#
# 	})
#
# }
# shinyApp(ui, server)
=======
# 		mapdeckOutput(
# 			outputId = "map1"
# 		)
# 		, mapdeckOutput(
# 			outputId = "map2"
# 		)
# 	)
# )
#
# server <- function(input, output) {
#
# 	df <- melbourne
# 	df$elevation <- sample(200:5000, size = nrow(df))
# 	df$info <- paste0("<b>SA2 - </b><br>",df$SA2_NAME)
#
# 	output$map1 <- renderMapdeck({
# 		mapdeck(
# 			style = mapdeck_style('dark')
# 			, location = c(145, -38)
# 			, zoom = 8
# 		) %>%
# 			add_polygon(
# 				data = df
# 				, polyline = "geometry"
# 				, layer = "polygon_layer"
# 				, fill_colour = "SA2_NAME"
# 				, elevation = "elevation"
# 				, stroke_width = 0
# 				, tooltip = 'info'
# 				, legend = T
# 			)
# 	})
#
# 	output$map2 <- renderMapdeck({
# 		mapdeck(
# 			style = mapdeck_style('dark')
# 			, location = c(145, -38)
# 			, zoom = 8
# 		) %>%
# 			add_polygon(
# 				data = df
# 				, polyline = "geometry"
# 				, layer = "polygon_layer"
# 				, fill_colour = "SA3_NAME"
# 				, elevation = "elevation"
# 				, stroke_width = 0
# 				, tooltip = 'info'
# 				, legend = T
# 			)
#   })
# }
# shinyApp(ui, server)


# key <- read.dcf("~/Documents/.googleAPI", fields = "MAPBOX")
# sf_line <- mapdeck::roads
# names(sf_line) <- gsub("geometry", "path", names(sf_line))
# sf::st_geometry( sf_line ) <- "path"
# # sf_line <- rbind(sf_line, sf_line, sf_line, sf_line, sf_line, sf_line)
# sf_line$dte <- sample( seq( as.Date("2018-01-01"), as.Date("2018-12-30"), length.out = 300), size = nrow( sf_line ), replace = T )
# sf_line$psx <- sample( seq( as.POSIXct("2018-01-01 00:00:00"), as.POSIXct("2018-12-30 00:00:00"), length.out = 300), size = nrow(sf_line), replace = T )
#
# mapdeck(
# 	token = key
# 	, style = 'mapbox://styles/mapbox/dark-v9'
# 	, location = c(145, -37.8)
# 	, zoom = 10) %>%
# 	add_path(
# 		data = sf_line[1:500, ]
# 		, stroke_colour = "dte"
# 		, layer_id = "path_layer"
# 		, tooltip = "ROAD_NAME"
# 		, auto_highlight = TRUE
# 		, legend = T
# 		, legend_options = list( title = "my date yo")
# 	)


# ### POLYGON
# library(sf)
# library(geojsonsf)
#
# sf <- geojson_sf("https://symbolixau.github.io/data/geojson/SA2_2016_VIC.json")
# sf <- sf::st_cast(sf, "POLYGON")
#
# set_token(read.dcf("~/Documents/.googleAPI", fields = "MAPBOX"))
#
# mapdeck::mapdeck(
# 	style = 'mapbox://styles/mapbox/dark-v9'
# 	, location = c(144.5, -37)
# 	, zoom = 5
# 	) %>%
# add_polygon(
# 		data = sf
# 		, layer = "polygon_layer"
# 		, fill_colour = "SA2_NAME16"
# 		#, stroke_colour = "SA2_NAME16"
# 	)

## Scatterplot
# sf <- sf::st_as_sf( capitals, coords = c("lon","lat"))
# mapdeck( token = key, style = 'mapbox://styles/mapbox/dark-v9', pitch = 45 ) %>%
# add_scatterplot_geo(
#   data = sf
#   , radius = 100000
#   , fill_colour = "country"
#   , layer_id = "scatter_layer"
#   , tooltip = "capital"
# )

## TEXT
# sf <- sf::st_as_sf( capitals, coords = c("lon","lat"))
# mapdeck(
#   token = key,
#   style = mapdeck_style('dark')
# ) %>%
#   add_text(
#     data = sf
#     , fill_colour = 'country'
#     , text = 'capital'
#     , layer_id = 'text'
#   )

## pointcloud
# df <- capitals
# df$z <- sample(10000:10000000, size = nrow(df))
# sf <- sf::st_as_sf( df, coords = c("lon","lat","z"))
#
# mapdeck(token = key, style = 'mapbox://styles/mapbox/dark-v9') %>%
# add_pointcloud(
# 	data = sf
#   # , elevation = 'z'
#   , layer_id = 'point'
#   , fill_colour = "country"
#   , tooltip = "country"
# )

## SCREENGRID
# df <- read.csv(paste0(
# 'https://raw.githubusercontent.com/uber-common/deck.gl-data/master/',
# 'examples/3d-heatmap/heatmap-data.csv'
# ))
#
# df$weight <- sample(1:10, size = nrow(df), replace = T)
# df <- df[!is.na(df$lng), ]
# sf <- sf::st_as_sf( df, coords = c("lng","lat"))
#
# mapdeck( token = key, style = mapdeck_style('dark'), pitch = 45 ) %>%
# add_screengrid(
#   data = sf[1:1000, ]
#   , weight = "weight"
#   , layer_id = "screengrid_layer"
#   , cell_size = 10
#   , opacity = 0.3
# )

## ARC
# url <- 'https://raw.githubusercontent.com/plotly/datasets/master/2011_february_aa_flight_paths.csv'
# flights <- read.csv(url)
# flights$id <- seq_len(nrow(flights))
# flights$stroke <- sample(1:3, size = nrow(flights), replace = T)
# flights$info <- paste0("<b>",flights$airport1, " - ", flights$airport2, "</b>")
#
# sf_o <- sf::st_as_sf( flights[, c("start_lat", "start_lon")], coords = c("start_lon","start_lat"))
# sf_d <- sf::st_as_sf( flights[, c("end_lat", "end_lon")], coords = c("end_lon", "end_lat"))
#
# sf <- cbind(sf_o, sf_d)
# sf <- setNames(sf, c("origin", "destination"))
# sf::st_geometry( sf ) <- "origin"
#
# sf$airline <- flights$airline
# sf$airport1 <- flights$airport1
# sf$airport2 <- flights$airport2
# sf$cnt <- flights$cnt
# sf$id <- flights$id
# sf$stroke <- flights$stroke
# sf$info <- flights$info
#
#
# mapdeck( token = key, style = 'mapbox://styles/mapbox/dark-v9', pitch = 45 ) %>%
#   add_arc(
#   data = sf
#   , layer_id = "arc_layer"
#   , origin = "origin"
#   , destination = "destination"
#   , stroke_from = "airport1"
#   , stroke_to = "airport2"
#   , stroke_width = "stroke"
#   , tooltip = "info"
#   , auto_highlight = TRUE
#   , legend = T
#   , legend_options = list(stroke_from = list( title = "Origin airport" ), css = "max-height: 100px;")
#  )

## LINE
# url <- 'https://raw.githubusercontent.com/plotly/datasets/master/2011_february_aa_flight_paths.csv'
# flights <- read.csv(url)
# flights$id <- seq_len(nrow(flights))
# flights$stroke <- sample(1:3, size = nrow(flights), replace = T)
# flights$info <- paste0("<b>",flights$airport1, " - ", flights$airport2, "</b>")
#
# sf_o <- sf::st_as_sf( flights[, c("start_lat", "start_lon")], coords = c("start_lon","start_lat"))
# sf_d <- sf::st_as_sf( flights[, c("end_lat", "end_lon")], coords = c("end_lon", "end_lat"))
#
# sf <- cbind(sf_o, sf_d)
# sf <- setNames(sf, c("origin", "destination"))
# sf::st_geometry( sf ) <- "origin"
#
# sf$airline <- flights$airline
# sf$airport1 <- flights$airport1
# sf$airport2 <- flights$airport2
# sf$cnt <- flights$cnt
# sf$id <- flights$id
# sf$stroke <- flights$stroke
# sf$info <- flights$info
#
#
# mapdeck( token = key, style = 'mapbox://styles/mapbox/dark-v9', pitch = 45 ) %>%
#   add_line(
#   data = sf
#   , layer_id = "arc_layer"
#   , origin = "origin"
#   , destination = "destination"
#   , stroke_colour = "airport1"
#   , stroke_width = "stroke"
#   , tooltip = "info"
#   , auto_highlight = TRUE
#   , legend = T
#   , legend_options = list(stroke_from = list( title = "Origin airport" ), css = "max-height: 100px;")
#  )

# ## HEXAGON
# df <- read.csv(paste0(
# 'https://raw.githubusercontent.com/uber-common/deck.gl-data/master/examples/3d-heatmap/heatmap-data.csv'
# ))
#
# df <- df[!is.na(df$lng), ]
# sf <- sf::st_as_sf( df, coords = c("lng","lat"))
#
# mapdeck( token = key, style = 'mapbox://styles/mapbox/dark-v9', pitch = 45 ) %>%
# add_hexagon(
#   data = sf
#   , layer_id = "hex_layer"
#   , elevation_scale = 100
# )


## SCREENGRID
# df <- read.csv(paste0(
# 'https://raw.githubusercontent.com/uber-common/deck.gl-data/master/',
# 'examples/3d-heatmap/heatmap-data.csv'
# ))
#
# df$weight <- sample(1:10, size = nrow(df), replace = T)
# df <- df[!is.na(df$lng), ]
# sf <- sf::st_as_sf( df, coords = c("lng","lat"))
#
# mapdeck( token = key, style = mapdeck_style('dark'), pitch = 45 ) %>%
# add_grid(
#   data = sf[1:1000, ]
#   , cell_size = 10
# )

# x <- "lat"
# lat <- capitals
# mapdeck (
# 					 style = 'mapbox://styles/mapbox/dark-v9',
# 					 pitch = 45) %>%
# 	add_scatterplot (
# 		data = lat,
# 		lat = x,
# 		lon = "lon",
# 		radius = 1000000,
# 		fill_colour = "country",
# 		layer_id = "scatter_layer"
# 	)


#
# ## handle:
# ## 1. it's a string - do nothing
# ## 2. it's a symbol representing the column of data.frame
# ## 4. it's a symbol representing a value - do nothing
#
# df <- data.frame(a = 1:5, b = letters[1:5])
#
# f <- function( data, fill_colour = NULL, stroke_colour = NULL ) {
# 	l <- as.list( match.call( expand.dots = F) )
# 	args <- c("fill_colour","stroke_colour")
# 	nms <- names( data )
#
# 	x <- vapply(names(l), function(x) { x %in% args }, T)
# 	x <- x[x]    ## x is the set of arguments we need to evaluate
# 	#x
# 	#lapply(l, typeof)
# 	l <- l[names(x)]
# 	tp <- lapply(l, typeof)
#
# 	print( tp )
# 	print( lapply( names(tp), function(x) is.symbol(tp[[ x ]] ) ) )
#
# 	## if symbol, evaluate it
# 	lapply( names(tp), function(x) {
# 		if ( tp[[ x ]] == "symbol" ) {
# 			if( eval( l[[ x ]] ) %in% nms ) {
# 		    eval( l[[ x ]] )
# 	    } else {
# 	    	eval( l[[ x ]] , parent.frame() )    ## need to evaluate 'x' and get teh value out of it
# 	    }
# 		} else {
# 			l[[ x ]]
# 		}
#
# 	})
# 	#tp
# }
#
#
# ## 1
# f( data = df, fill_colour = "a")
#
#
# ## 2
# fc <- "a"
# f( data = df, fill_colour = fc)
#
# x <- 1
# f( data = df, fill_colour = x)
#
# f( data = df, fill_colour = a)
#
# ## for symbols, if the quote of them is in the name of data, quote it, otherwaise evaluate it
#
#
#
# g <- function(x) force(x)
# g( fc )
# g( "a" )
# g( 1 )
# g( x )
#
# h <- function(x) {
# 	g(x)
# }
#
# h( fc )
# h( "a" )
# h( 1 )
# h( x )
#
#
# f2 <- function( data, fill_colour = NULL, stroke_colour = NULL ) {
#
# 	l <- as.list( match.call( expand.dots = F) )
# 	layer_args <- c("fill_colour","stroke_colour")
# 	nms <- names( data )
#
# 	x <- vapply(names(l), function(x) { x %in% layer_args }, T)
# 	x <- x[x]    ## x is the set of arguments we need to evaluate
# 	l <- l[names(x)]
# 	lapply(l, eval)
# }
#
# ## 1
# f2( data = df, fill_colour = "a")
#
# ## 2
# fc <- "a"
# f2( data = df, fill_colour = fc)
#
# x <- 1
# f2( data = df, fill_colour = x)
#
# f2( data = df, stroke_colour = fc, fill_colour = x)
#
# f2( data = df, stroke_colour = fc, fill_colour = colourvalues::color_values(1:2) )

# library(sf)
# library(geojsonsf)
# sf <- geojson_sf("https://symbolixau.github.io/data/geojson/SA2_2016_VIC.json")
#
# mapdeck(
#   token = key
#   , style = 'mapbox://styles/mapbox/dark-v9'
# ) %>%
#   add_polygon(
#     data = sf[1:10, ]
#     , layer = "polygon_layer"
#     , fill_colour = "SA2_NAME16"
#   )
#


# nc <- st_read(system.file("shape/nc.shp", package="sf"))
# nc
# mapdeck(
# 	token = key
# 	, style = 'mapbox://styles/mapbox/dark-v9'
# ) %>%
# 	add_polygon(
# 		data = nc
# 		, fill_colour = "NAME"
# 	)


#
# library(sf)
# library(geojsonsf)
# pt1 <- sf::st_sf( geometry = sf::st_sfc( sf::st_point(c(0,0))))
# mp1 <- sf::st_sf( geometry = sf::st_sfc( sf::st_multipoint(x = matrix(1:6, ncol = 2))))
# mp2 <- sf::st_sf( geometry = sf::st_sfc( sf::st_multipoint(x = matrix(1:6, ncol = 3))))
# mp3 <- sf::st_sf( geometry = sf::st_sfc( sf::st_multipoint(x = matrix(1:8, ncol = 4))))
# pt2 <- sf::st_sf( geometry = sf::st_sfc( sf::st_point(c(1,1,3,4))))
# ls1 <- sf::st_sf( geometry = sf::st_sfc( sf::st_linestring(x = matrix(1:6, ncol = 2))))
# ls2 <- sf::st_sf( geometry = sf::st_sfc( sf::st_linestring(x = matrix(1:6, ncol = 3))))
# mls1 <- sf::st_sf( geometry = sf::st_sfc( sf::st_multilinestring(x = list(matrix(1:6, ncol = 2), matrix(6:1, ncol = 2), matrix(1:6, ncol = 2)))))
#
# js <- '{"type":"MultiPolygon","coordinates":[[[[0.0,0.0],[0.0,1.0],[1.0,1.0],[1.0,0.0],[0.0,0.0]],[[0.5,0.5],[0.5,0.75],[0.75,0.75],[0.75,0.5],[0.5,0.5]]],[[[2.0,2.0],[2.0,3.0],[3.0,3.0],[3.0,2.0],[2.0,2.0]]]]}'
# mp <- geojson_sf( js )
# sf::st_crs( mp ) <- sf::st_crs( mls1 )
# sf <- rbind(pt1, mp1, mp2, mp3, pt2, ls1, ls2, mls1, mp)
# sf$id <- 1:nrow(sf)
#
#
#
#
# mapdeck:::sf_needs_subsetting(sf, "geometry", c("MULTIPOINT", "POINT") )
# mapdeck:::sfrow(sf, c("POINT"))
#
# sf <- rbind(pt1, mp1)
#
# mapdeck:::sf_needs_subsetting(sf, "geometry", c("MULTIPOINT", "POINT") )
# mapdeck:::sfrow(sf, c("POINT","MULTIPOINT"))
#
>>>>>>> 8e26e7c0
<|MERGE_RESOLUTION|>--- conflicted
+++ resolved
@@ -1,300 +1,17 @@
 #
-<<<<<<< HEAD
-#
-# library(shiny)
-# library(shinydashboard)
-#
-=======
-# set_token(read.dcf("~/Documents/.googleAPI", fields = "MAPBOX"))
-#
-# df <- melbourne
-# df$elevation <- sample(100:5000, size = nrow(df))
-# df$info <- paste0("<b>SA2 - </b><br>",df$SA2_NAME)
-#
-# mapdeck(
-# 	style = mapdeck_style('dark')
-# 	, location = c(145, -38)
-# 	, zoom = 8
-# ) %>%
-# 	add_polygon(
-# 		data = df
-# 		, polyline = "geometry"
-# 		, layer = "polygon_layer"
-# 		, fill_colour = "SA2_NAME",
-# 		, stroke_colour = "strokeWeight"
-# 		, elevation = "elevation"
-# 		, stroke_width = 0
-# 		, tooltip = 'info'
-# 		, legend = T
-# 	) %>%
-# 	add_polygon(
-# 		data = df
-# 		, polyline = "geometry"
-# 		, layer = "another_layer"
-# 		, fill_colour = "elevation",
-# 		, elevation = "elevation"
-# 		, stroke_width = 0
-# 		, tooltip = 'info'
-# 		, legend = T
-# 	) %>%
-# 	clear_legend( "polygon_layer" )
-#
-
-# library(shiny)
-# library(shinydashboard)
-# library(mapdeck)
-# set_token(read.dcf("~/.googleAPI", fields = "MAPBOX"))
-#
-# ui <- dashboardPage(
-# 	dashboardHeader()
-# 	, dashboardSidebar(
-# 		selectInput(
-# 			inputId = "elevation"
-# 			, label = "elevation"
-# 			, choices = c(seq(100,5000, by = 500))
-# 		)
-# 		, actionButton(
-# 			inputId = "clear"
-# 			, label = "clear"
-# 		)
-# 	)
-# 	, dashboardBody(
-# 		mapdeckOutput(
-# 			outputId = "map"
-# 		)
-# 	)
-# )
-#
-# server <- function(input, output) {
-#
-# 	df <- melbourne
-# 	df$elevation <- sample(200:5000, size = nrow(df))
-# 	df$info <- paste0("<b>SA2 - </b><br>",df$SA2_NAME)
-#
-# 	output$map <- renderMapdeck({
-# 		mapdeck(
-# 			style = mapdeck_style('dark')
-# 			, location = c(145, -38)
-# 			, zoom = 8
-# 		)
-# 	})
-#
-# 	observeEvent({input$elevation},{
-# 		if(is.null(input$elevation)) return()
-# 		df_plot <- df[df$elevation <= as.numeric(input$elevation), ]
-# 		if(nrow(df_plot) == 0) return()
-#
-# 		mapdeck_update(
-# 			map_id = "map"
-# 		) %>%
-# 			add_polygon(
-# 				data = df_plot
-# 				, polyline = "geometry"
-# 				, layer = "polygon_layer"
-# 				, fill_colour = "SA2_NAME"
-# 				, elevation = "elevation"
-# 				, stroke_width = 0
-# 				, tooltip = 'info'
-# 				, legend = F
-# 			)
-# 	})
-#
-# 	observeEvent({input$clear},{
-# 		mapdeck_update(
-# 			map_id = "map"
-# 		) %>%
-# 			clear_polygon(
-# 				layer_id = "polygon_layer"
-# 			)
-# 	})
-#
-# }
-# shinyApp(ui, server)
-
 # url <- 'https://raw.githubusercontent.com/plotly/datasets/master/2011_february_aa_flight_paths.csv'
 # flights <- read.csv(url)
 # flights$id <- seq_len(nrow(flights))
 # flights$stroke <- sample(1:3, size = nrow(flights), replace = T)
 # flights$info <- paste0("<b>",flights$airport1, " - ", flights$airport2, "</b>")
 #
-#
-# mapdeck(
-# 	style = 'mapbox://styles/mapbox/dark-v9'
-# 	, location = c(145, -37.8)
-# 	, zoom = 10) %>%
-# 	add_path(
-# 		data = roads
-# 		, stroke_colour = "RIGHT_LOC"
-# 		, layer_id = "path_layer"
-# 		, tooltip = "ROAD_NAME"
-# 		, auto_highlight = TRUE
-# 		, legend = T
-# 	)
-
-#%>%
-# 	clear_path(layer_id = "path_layer")
-
-# mapdeck(
-# 	style = 'mapbox://styles/mapbox/dark-v9'
-# 	, pitch = 45
-# 	) %>%
-# 	add_scatterplot_old(
-# 		data = capitals
-# 		, lat = "lat"
-# 		, lon = "lon"
-# 		, radius = 100000
-# 		, fill_colour = "country"
-# 		, layer_id = "scatter_layer"
-# 		, tooltip = "capital"
-# 		, legend = T
-# 	) %>% clear_scatterplot(layer_id = "scatter_layer")
-
-# df <- capitals
-# df$z <- sample(10000:10000000, size = nrow(df))
-#
-# mapdeck(
-# 	style = 'mapbox://styles/mapbox/dark-v9'
-# 	) %>%
-# 	add_pointcloud(
-# 		data = df
-# 		, lon = 'lon'
-# 		, lat = 'lat'
-# 		, elevation = 'z'
-# 		, layer_id = 'point'
-# 		, fill_colour = "country"
-# 		, tooltip = "country"
-# 		, legend = T
-# 	)
-
-# key <- 'abc'
-#
-# df <- read.csv(paste0(
-# 	'https://raw.githubusercontent.com/uber-common/deck.gl-data/master/',
-# 	'examples/3d-heatmap/heatmap-data.csv'
-# ))
-#
-# mapdeck(
-# 	style = 'mapbox://styles/mapbox/dark-v9'
-# 	, pitch = 45
-# 	) %>%
-# 	add_grid(
-# 		data = df
-# 		, lat = "lat"
-# 		, lon = "lng"
-# 		, cell_size = 5000
-# 		, elevation_scale = 50
-# 		, layer_id = "grid_layer"
-# 		, auto_highlight = TRUE
-# 	)
-
-
-# url <- 'https://raw.githubusercontent.com/plotly/datasets/master/2011_february_aa_flight_paths.csv'
-# flights <- read.csv(url)
-# flights$id <- seq_len(nrow(flights))
-# flights$stroke <- sample(1:3, size = nrow(flights), replace = T)
-#
-# flights$airport1 <- as.character(flights$airport1)
-#
-# mapdeck( style = 'mapbox://styles/mapbox/dark-v9', pitch = 45 ) %>%
-# 	add_line(
-# 		data = flights
-# 		, layer_id = "line_layer"
-# 		, origin = c("start_lon", "start_lat")
-# 		, destination = c("end_lon", "end_lat")
-# 		, stroke_colour = "cnt"
-# 		, stroke_width = "stroke"
-# 		, auto_highlight = TRUE
-# 		, legend = TRUE
-# 	)
-
-
-# df <- capitals
-# set_token(read.dcf("~/Documents/.googleAPI", fields = "MAPBOX"))
-#
-# mapdeck(
-# 	style = mapdeck_style("dark")
-# ) %>%
-# 	add_scatterplot(
-# 		data = df[1:10, ]
-# 		, lon = "lon"
-# 		, lat = "lat"
-# 		, radius = 1000
-# 		, fill_colour = "country"
-# 		, legend = F
-# 	)
-
-
-# mapdeck(
-# 	style = 'mapbox://styles/mapbox/dark-v9'
-# 	, pitch = 45 ) %>%
-#   add_arc(
-#   data = flights
-#   , layer_id = "arc_layer"
-#   , origin = c("start_lon", "start_lat")
-#   , destination = c("end_lon", "end_lat")
-#   , stroke_from = "airport1"
-#   , stroke_to = "airport2"
-#   , stroke_width = "stroke"
-#   , tooltip = "info"
-#   , auto_highlight = TRUE
-#   , legend = T
-#  )
-#
-# df <- read.csv(paste0(
-# 'https://raw.githubusercontent.com/uber-common/deck.gl-data/master/',
-# 'examples/3d-heatmap/heatmap-data.csv'
-# ))
-#
-#
-# mapdeck(
-# 	style = 'mapbox://styles/mapbox/dark-v9'
-# 	, pitch = 45 ) %>%
-# add_grid(
-#   data = df
-#   , lat = "lat"
-#   , lon = "lng"
-#   , cell_size = 500
-#   , elevation_scale = 50
-#   , colour_range = viridisLite::viridis(50)
-#   , layer_id = "grid_layer"
-#   , auto_highlight = TRUE
-# )
-#
-# set_token(read.dcf("~/Documents/.googleAPI", fields = "MAPBOX"))
-# df <- melbourne
-# df$elevation <- sample(100:5000, size = nrow(df))
-# df$info <- paste0("<b>SA2 - </b><br>",df$SA2_NAME)
-#
-# mapdeck(
-# 	, style = mapdeck_style('dark')
-# 	, location = c(145, -38)
-# 	, zoom = 8
-# ) %>%
-# 	add_polygon(
-# 		data = df
-# 		, polyline = "geometry"
-# 		, layer = "polygon_layer"
-# 		, fill_colour = "SA2_NAME",
-#
-# 		, stroke_colour = "fillColor",
-# 		, elevation = "elevation"
-# 		, stroke_width = 0
-# 		, tooltip = 'info'
-# 		, legend = F
-# 	)
-
-
 # library(shiny)
 # library(shinydashboard)
-# library(mapdeck)
-# set_token(read.dcf("~/Documents/.googleAPI", fields = "MAPBOX"))
->>>>>>> 8e26e7c0
 #
 # ui <- dashboardPage(
 # 	dashboardHeader()
 # 	, dashboardSidebar()
 # 	, dashboardBody(
-<<<<<<< HEAD
 # 		box(
 # 			width = 8
 # 			, mapdeck::mapdeckOutput(
@@ -342,440 +59,4 @@
 # 	})
 #
 # }
-# shinyApp(ui, server)
-=======
-# 		mapdeckOutput(
-# 			outputId = "map1"
-# 		)
-# 		, mapdeckOutput(
-# 			outputId = "map2"
-# 		)
-# 	)
-# )
-#
-# server <- function(input, output) {
-#
-# 	df <- melbourne
-# 	df$elevation <- sample(200:5000, size = nrow(df))
-# 	df$info <- paste0("<b>SA2 - </b><br>",df$SA2_NAME)
-#
-# 	output$map1 <- renderMapdeck({
-# 		mapdeck(
-# 			style = mapdeck_style('dark')
-# 			, location = c(145, -38)
-# 			, zoom = 8
-# 		) %>%
-# 			add_polygon(
-# 				data = df
-# 				, polyline = "geometry"
-# 				, layer = "polygon_layer"
-# 				, fill_colour = "SA2_NAME"
-# 				, elevation = "elevation"
-# 				, stroke_width = 0
-# 				, tooltip = 'info'
-# 				, legend = T
-# 			)
-# 	})
-#
-# 	output$map2 <- renderMapdeck({
-# 		mapdeck(
-# 			style = mapdeck_style('dark')
-# 			, location = c(145, -38)
-# 			, zoom = 8
-# 		) %>%
-# 			add_polygon(
-# 				data = df
-# 				, polyline = "geometry"
-# 				, layer = "polygon_layer"
-# 				, fill_colour = "SA3_NAME"
-# 				, elevation = "elevation"
-# 				, stroke_width = 0
-# 				, tooltip = 'info'
-# 				, legend = T
-# 			)
-#   })
-# }
-# shinyApp(ui, server)
-
-
-# key <- read.dcf("~/Documents/.googleAPI", fields = "MAPBOX")
-# sf_line <- mapdeck::roads
-# names(sf_line) <- gsub("geometry", "path", names(sf_line))
-# sf::st_geometry( sf_line ) <- "path"
-# # sf_line <- rbind(sf_line, sf_line, sf_line, sf_line, sf_line, sf_line)
-# sf_line$dte <- sample( seq( as.Date("2018-01-01"), as.Date("2018-12-30"), length.out = 300), size = nrow( sf_line ), replace = T )
-# sf_line$psx <- sample( seq( as.POSIXct("2018-01-01 00:00:00"), as.POSIXct("2018-12-30 00:00:00"), length.out = 300), size = nrow(sf_line), replace = T )
-#
-# mapdeck(
-# 	token = key
-# 	, style = 'mapbox://styles/mapbox/dark-v9'
-# 	, location = c(145, -37.8)
-# 	, zoom = 10) %>%
-# 	add_path(
-# 		data = sf_line[1:500, ]
-# 		, stroke_colour = "dte"
-# 		, layer_id = "path_layer"
-# 		, tooltip = "ROAD_NAME"
-# 		, auto_highlight = TRUE
-# 		, legend = T
-# 		, legend_options = list( title = "my date yo")
-# 	)
-
-
-# ### POLYGON
-# library(sf)
-# library(geojsonsf)
-#
-# sf <- geojson_sf("https://symbolixau.github.io/data/geojson/SA2_2016_VIC.json")
-# sf <- sf::st_cast(sf, "POLYGON")
-#
-# set_token(read.dcf("~/Documents/.googleAPI", fields = "MAPBOX"))
-#
-# mapdeck::mapdeck(
-# 	style = 'mapbox://styles/mapbox/dark-v9'
-# 	, location = c(144.5, -37)
-# 	, zoom = 5
-# 	) %>%
-# add_polygon(
-# 		data = sf
-# 		, layer = "polygon_layer"
-# 		, fill_colour = "SA2_NAME16"
-# 		#, stroke_colour = "SA2_NAME16"
-# 	)
-
-## Scatterplot
-# sf <- sf::st_as_sf( capitals, coords = c("lon","lat"))
-# mapdeck( token = key, style = 'mapbox://styles/mapbox/dark-v9', pitch = 45 ) %>%
-# add_scatterplot_geo(
-#   data = sf
-#   , radius = 100000
-#   , fill_colour = "country"
-#   , layer_id = "scatter_layer"
-#   , tooltip = "capital"
-# )
-
-## TEXT
-# sf <- sf::st_as_sf( capitals, coords = c("lon","lat"))
-# mapdeck(
-#   token = key,
-#   style = mapdeck_style('dark')
-# ) %>%
-#   add_text(
-#     data = sf
-#     , fill_colour = 'country'
-#     , text = 'capital'
-#     , layer_id = 'text'
-#   )
-
-## pointcloud
-# df <- capitals
-# df$z <- sample(10000:10000000, size = nrow(df))
-# sf <- sf::st_as_sf( df, coords = c("lon","lat","z"))
-#
-# mapdeck(token = key, style = 'mapbox://styles/mapbox/dark-v9') %>%
-# add_pointcloud(
-# 	data = sf
-#   # , elevation = 'z'
-#   , layer_id = 'point'
-#   , fill_colour = "country"
-#   , tooltip = "country"
-# )
-
-## SCREENGRID
-# df <- read.csv(paste0(
-# 'https://raw.githubusercontent.com/uber-common/deck.gl-data/master/',
-# 'examples/3d-heatmap/heatmap-data.csv'
-# ))
-#
-# df$weight <- sample(1:10, size = nrow(df), replace = T)
-# df <- df[!is.na(df$lng), ]
-# sf <- sf::st_as_sf( df, coords = c("lng","lat"))
-#
-# mapdeck( token = key, style = mapdeck_style('dark'), pitch = 45 ) %>%
-# add_screengrid(
-#   data = sf[1:1000, ]
-#   , weight = "weight"
-#   , layer_id = "screengrid_layer"
-#   , cell_size = 10
-#   , opacity = 0.3
-# )
-
-## ARC
-# url <- 'https://raw.githubusercontent.com/plotly/datasets/master/2011_february_aa_flight_paths.csv'
-# flights <- read.csv(url)
-# flights$id <- seq_len(nrow(flights))
-# flights$stroke <- sample(1:3, size = nrow(flights), replace = T)
-# flights$info <- paste0("<b>",flights$airport1, " - ", flights$airport2, "</b>")
-#
-# sf_o <- sf::st_as_sf( flights[, c("start_lat", "start_lon")], coords = c("start_lon","start_lat"))
-# sf_d <- sf::st_as_sf( flights[, c("end_lat", "end_lon")], coords = c("end_lon", "end_lat"))
-#
-# sf <- cbind(sf_o, sf_d)
-# sf <- setNames(sf, c("origin", "destination"))
-# sf::st_geometry( sf ) <- "origin"
-#
-# sf$airline <- flights$airline
-# sf$airport1 <- flights$airport1
-# sf$airport2 <- flights$airport2
-# sf$cnt <- flights$cnt
-# sf$id <- flights$id
-# sf$stroke <- flights$stroke
-# sf$info <- flights$info
-#
-#
-# mapdeck( token = key, style = 'mapbox://styles/mapbox/dark-v9', pitch = 45 ) %>%
-#   add_arc(
-#   data = sf
-#   , layer_id = "arc_layer"
-#   , origin = "origin"
-#   , destination = "destination"
-#   , stroke_from = "airport1"
-#   , stroke_to = "airport2"
-#   , stroke_width = "stroke"
-#   , tooltip = "info"
-#   , auto_highlight = TRUE
-#   , legend = T
-#   , legend_options = list(stroke_from = list( title = "Origin airport" ), css = "max-height: 100px;")
-#  )
-
-## LINE
-# url <- 'https://raw.githubusercontent.com/plotly/datasets/master/2011_february_aa_flight_paths.csv'
-# flights <- read.csv(url)
-# flights$id <- seq_len(nrow(flights))
-# flights$stroke <- sample(1:3, size = nrow(flights), replace = T)
-# flights$info <- paste0("<b>",flights$airport1, " - ", flights$airport2, "</b>")
-#
-# sf_o <- sf::st_as_sf( flights[, c("start_lat", "start_lon")], coords = c("start_lon","start_lat"))
-# sf_d <- sf::st_as_sf( flights[, c("end_lat", "end_lon")], coords = c("end_lon", "end_lat"))
-#
-# sf <- cbind(sf_o, sf_d)
-# sf <- setNames(sf, c("origin", "destination"))
-# sf::st_geometry( sf ) <- "origin"
-#
-# sf$airline <- flights$airline
-# sf$airport1 <- flights$airport1
-# sf$airport2 <- flights$airport2
-# sf$cnt <- flights$cnt
-# sf$id <- flights$id
-# sf$stroke <- flights$stroke
-# sf$info <- flights$info
-#
-#
-# mapdeck( token = key, style = 'mapbox://styles/mapbox/dark-v9', pitch = 45 ) %>%
-#   add_line(
-#   data = sf
-#   , layer_id = "arc_layer"
-#   , origin = "origin"
-#   , destination = "destination"
-#   , stroke_colour = "airport1"
-#   , stroke_width = "stroke"
-#   , tooltip = "info"
-#   , auto_highlight = TRUE
-#   , legend = T
-#   , legend_options = list(stroke_from = list( title = "Origin airport" ), css = "max-height: 100px;")
-#  )
-
-# ## HEXAGON
-# df <- read.csv(paste0(
-# 'https://raw.githubusercontent.com/uber-common/deck.gl-data/master/examples/3d-heatmap/heatmap-data.csv'
-# ))
-#
-# df <- df[!is.na(df$lng), ]
-# sf <- sf::st_as_sf( df, coords = c("lng","lat"))
-#
-# mapdeck( token = key, style = 'mapbox://styles/mapbox/dark-v9', pitch = 45 ) %>%
-# add_hexagon(
-#   data = sf
-#   , layer_id = "hex_layer"
-#   , elevation_scale = 100
-# )
-
-
-## SCREENGRID
-# df <- read.csv(paste0(
-# 'https://raw.githubusercontent.com/uber-common/deck.gl-data/master/',
-# 'examples/3d-heatmap/heatmap-data.csv'
-# ))
-#
-# df$weight <- sample(1:10, size = nrow(df), replace = T)
-# df <- df[!is.na(df$lng), ]
-# sf <- sf::st_as_sf( df, coords = c("lng","lat"))
-#
-# mapdeck( token = key, style = mapdeck_style('dark'), pitch = 45 ) %>%
-# add_grid(
-#   data = sf[1:1000, ]
-#   , cell_size = 10
-# )
-
-# x <- "lat"
-# lat <- capitals
-# mapdeck (
-# 					 style = 'mapbox://styles/mapbox/dark-v9',
-# 					 pitch = 45) %>%
-# 	add_scatterplot (
-# 		data = lat,
-# 		lat = x,
-# 		lon = "lon",
-# 		radius = 1000000,
-# 		fill_colour = "country",
-# 		layer_id = "scatter_layer"
-# 	)
-
-
-#
-# ## handle:
-# ## 1. it's a string - do nothing
-# ## 2. it's a symbol representing the column of data.frame
-# ## 4. it's a symbol representing a value - do nothing
-#
-# df <- data.frame(a = 1:5, b = letters[1:5])
-#
-# f <- function( data, fill_colour = NULL, stroke_colour = NULL ) {
-# 	l <- as.list( match.call( expand.dots = F) )
-# 	args <- c("fill_colour","stroke_colour")
-# 	nms <- names( data )
-#
-# 	x <- vapply(names(l), function(x) { x %in% args }, T)
-# 	x <- x[x]    ## x is the set of arguments we need to evaluate
-# 	#x
-# 	#lapply(l, typeof)
-# 	l <- l[names(x)]
-# 	tp <- lapply(l, typeof)
-#
-# 	print( tp )
-# 	print( lapply( names(tp), function(x) is.symbol(tp[[ x ]] ) ) )
-#
-# 	## if symbol, evaluate it
-# 	lapply( names(tp), function(x) {
-# 		if ( tp[[ x ]] == "symbol" ) {
-# 			if( eval( l[[ x ]] ) %in% nms ) {
-# 		    eval( l[[ x ]] )
-# 	    } else {
-# 	    	eval( l[[ x ]] , parent.frame() )    ## need to evaluate 'x' and get teh value out of it
-# 	    }
-# 		} else {
-# 			l[[ x ]]
-# 		}
-#
-# 	})
-# 	#tp
-# }
-#
-#
-# ## 1
-# f( data = df, fill_colour = "a")
-#
-#
-# ## 2
-# fc <- "a"
-# f( data = df, fill_colour = fc)
-#
-# x <- 1
-# f( data = df, fill_colour = x)
-#
-# f( data = df, fill_colour = a)
-#
-# ## for symbols, if the quote of them is in the name of data, quote it, otherwaise evaluate it
-#
-#
-#
-# g <- function(x) force(x)
-# g( fc )
-# g( "a" )
-# g( 1 )
-# g( x )
-#
-# h <- function(x) {
-# 	g(x)
-# }
-#
-# h( fc )
-# h( "a" )
-# h( 1 )
-# h( x )
-#
-#
-# f2 <- function( data, fill_colour = NULL, stroke_colour = NULL ) {
-#
-# 	l <- as.list( match.call( expand.dots = F) )
-# 	layer_args <- c("fill_colour","stroke_colour")
-# 	nms <- names( data )
-#
-# 	x <- vapply(names(l), function(x) { x %in% layer_args }, T)
-# 	x <- x[x]    ## x is the set of arguments we need to evaluate
-# 	l <- l[names(x)]
-# 	lapply(l, eval)
-# }
-#
-# ## 1
-# f2( data = df, fill_colour = "a")
-#
-# ## 2
-# fc <- "a"
-# f2( data = df, fill_colour = fc)
-#
-# x <- 1
-# f2( data = df, fill_colour = x)
-#
-# f2( data = df, stroke_colour = fc, fill_colour = x)
-#
-# f2( data = df, stroke_colour = fc, fill_colour = colourvalues::color_values(1:2) )
-
-# library(sf)
-# library(geojsonsf)
-# sf <- geojson_sf("https://symbolixau.github.io/data/geojson/SA2_2016_VIC.json")
-#
-# mapdeck(
-#   token = key
-#   , style = 'mapbox://styles/mapbox/dark-v9'
-# ) %>%
-#   add_polygon(
-#     data = sf[1:10, ]
-#     , layer = "polygon_layer"
-#     , fill_colour = "SA2_NAME16"
-#   )
-#
-
-
-# nc <- st_read(system.file("shape/nc.shp", package="sf"))
-# nc
-# mapdeck(
-# 	token = key
-# 	, style = 'mapbox://styles/mapbox/dark-v9'
-# ) %>%
-# 	add_polygon(
-# 		data = nc
-# 		, fill_colour = "NAME"
-# 	)
-
-
-#
-# library(sf)
-# library(geojsonsf)
-# pt1 <- sf::st_sf( geometry = sf::st_sfc( sf::st_point(c(0,0))))
-# mp1 <- sf::st_sf( geometry = sf::st_sfc( sf::st_multipoint(x = matrix(1:6, ncol = 2))))
-# mp2 <- sf::st_sf( geometry = sf::st_sfc( sf::st_multipoint(x = matrix(1:6, ncol = 3))))
-# mp3 <- sf::st_sf( geometry = sf::st_sfc( sf::st_multipoint(x = matrix(1:8, ncol = 4))))
-# pt2 <- sf::st_sf( geometry = sf::st_sfc( sf::st_point(c(1,1,3,4))))
-# ls1 <- sf::st_sf( geometry = sf::st_sfc( sf::st_linestring(x = matrix(1:6, ncol = 2))))
-# ls2 <- sf::st_sf( geometry = sf::st_sfc( sf::st_linestring(x = matrix(1:6, ncol = 3))))
-# mls1 <- sf::st_sf( geometry = sf::st_sfc( sf::st_multilinestring(x = list(matrix(1:6, ncol = 2), matrix(6:1, ncol = 2), matrix(1:6, ncol = 2)))))
-#
-# js <- '{"type":"MultiPolygon","coordinates":[[[[0.0,0.0],[0.0,1.0],[1.0,1.0],[1.0,0.0],[0.0,0.0]],[[0.5,0.5],[0.5,0.75],[0.75,0.75],[0.75,0.5],[0.5,0.5]]],[[[2.0,2.0],[2.0,3.0],[3.0,3.0],[3.0,2.0],[2.0,2.0]]]]}'
-# mp <- geojson_sf( js )
-# sf::st_crs( mp ) <- sf::st_crs( mls1 )
-# sf <- rbind(pt1, mp1, mp2, mp3, pt2, ls1, ls2, mls1, mp)
-# sf$id <- 1:nrow(sf)
-#
-#
-#
-#
-# mapdeck:::sf_needs_subsetting(sf, "geometry", c("MULTIPOINT", "POINT") )
-# mapdeck:::sfrow(sf, c("POINT"))
-#
-# sf <- rbind(pt1, mp1)
-#
-# mapdeck:::sf_needs_subsetting(sf, "geometry", c("MULTIPOINT", "POINT") )
-# mapdeck:::sfrow(sf, c("POINT","MULTIPOINT"))
-#
->>>>>>> 8e26e7c0
+# shinyApp(ui, server)