
<<<<<<< HEAD
=======

# library(sf)
# sf <- roads
# coords <- sf::st_coordinates( sf )
# sf <- sf::st_as_sf( as.data.frame( coords ), coords = c("X","Y") )
#
# mapdeck() %>%
# 	add_scatterplot(
# 		data = sf
# 		, brush_radius = 10
# 	)
#

>>>>>>> c49423bd
#
# library(gpxsf)
# library(sf) ## for print methods of sf objects
# gpx <- system.file("gpx/city_trail.gpx", package = "gpx")
# sf <- gpx::gpx_sf( gpx, time = "counter" )
#
# library(mapdeck)
#
# set_token( read.dcf("~/Documents/.googleAPI", fields = "MAPBOX"))
#
# mapdeck(
# 	style = mapdeck_style("dark")
# 	, location = c(144.5, -37.9)
# 	, zoom = 8
# 	) %>%
# 	add_trips(
# 		data = sf
# 		, trail_length = 2000
# 		, animation_speed = 50
# 		, stroke_colour = "#FFFFFF"
# 	)

# library(data.table)
# dt <- fread("~/Downloads/Turkey vultures in North and South America.csv")
#
# dt[, timestamp := as.numeric( as.POSIXct(`study-local-timestamp`))]
# dt[, elev := 0 ]
#
# dt_tracks <- dt[
# 	, {
# 		geometry = sf::st_linestring(x = matrix( c(`location-long`, `location-lat`, elev, timestamp), ncol = 4, byrow = F))
# 		geometry = sf::st_sf( geometry = sf::st_sfc( geometry ))
# 	}
# 	, by = .(`individual-local-identifier`)
# ]
#
# sf <- sf::st_as_sf( dt_tracks )
#
# m <- sf::st_coordinates( sf )
#
# attr(sf$geometry, "m_range") <- c("mmin" = min( m[,4]), "mmax" = max( m[,4]) )
#
# sf[6,]
#
# mapdeck(
# 	style = mapdeck_style("light")
# ) %>%
# 	add_trips(
# 		data = sf[6,]
# 		, trail_length = 2000
# 		, animation_speed = 200
# 		, stroke_colour = "individual-local-identifier"
# 	)


# trips <- jsonlite::fromJSON( 'https://raw.githubusercontent.com/uber-common/deck.gl-data/master/examples/trips/trips.json' )
#
# library(data.table)
# library(sf)
# library(mapdeck)
# set_token( read.dcf("~/Documents/.googleAPI", fields = "MAPBOX"))
#
# l <- lapply(trips[[2]], as.data.table)
# dt <- rbindlist(l, idcol = T)
#
# dt[, ele := 100L]
#
# sf <- dt[
# 	, {
# 		geometry = sf::st_linestring(x = matrix(c(V1, V2, ele, V3), ncol = 4))
# 		geometry = sf::st_sf( geometry = sf::st_sfc( geometry ) )
# 	}
# 	, by = .id
# ]
#
# # dt[, summary(V3)]
# # dt[, .N, by = V3][order(N)]
#
# sf <- sf::st_as_sf( sf )
#
# mapdeck(
# 	location = c(-73.9, 40.8)
# 	, zoom = 10
# 	, style = mapdeck_style("dark")
# ) %>%
# 	add_trips(
# 		data = sf
# 		, stroke_colour = ".id"
# 	)
#
# mapdeck() %>%
# 	add_path( data = sf )



#
# library(data.table)
# library(sf)
#
# sf <- mapdeck::roads
# sf <- sf[, "PFI"]
#
# ## the PFI is a unique identifier
# length(unique( sf$PFI )) == nrow( sf )
# sf$r <- 1:nrow( sf )
#
# dt <- as.data.table( sf::st_coordinates( sf ) )
#
# ## L1 gives the row number (r) from sf
# setnames( dt, names(dt), c("lon","lat","r"))
#
# ## add a sequence value
# dt[, seq := 1:.N, by = r]
#
# ## randomly pick a start time for each road
# dt[, start_time := sample(0:100, size = 1), by = r]
#
# ## set a 'speed' between each sequential coordinate
# dt[, time_to_next_point := sample(10:50, size = .N, replace = T)]
#
# dt[, time := cumsum(time_to_next_point) + start_time, by = r]
#
# dt[, range(time)]
#
# dt[, elev := 0]
#
# sf <- dt[
# 	, {
# 		geometry = sf::st_linestring( x = matrix( c(lon, lat, elev, time ), ncol = 4 ) )
# 		geometry = sf::st_sf( geometry = sf::st_sfc( geometry ) )
# 	}
# 	, by = r
# ] %>% sf::st_as_sf()

## the linestring now has a Z component, which we're usign as 'time' (not elevation)

## Trip layer coordinates can only include M component, not Z
## Or I need to make the javascript code drop the Z component??

# mapdeck(
# 	style = mapdeck_style("dark")
# 	, location = c(145., -37.8)
# 	, zoom = 10
# ) %>%
# 	add_trips(
# 		data = sf[11, ], stroke_colour = "#FFFFFF"
# 	)







# install.packages("plotKML")
# library(plotKML)
#
# gpx <- plotKML::readGPX( gpx.file = "~/Downloads/activity_3412595453.gpx")
# gpx2 <- plotKML::readGPX( gpx.file = "~/Downloads/activity_3389432092.gpx")
# str( gpx )
#

# l <- list.files(path = "~/Downloads/", pattern = ".gpx")
# p <- paste0("~/Downloads/", l)
# lst <- lapply( p, plotKML::readGPX )
#
# lst <- lapply( lst, function( x ) {
# 	as.data.table( x[["tracks"]][[1]][["Melbourne Cycling"]] )
# })
#
# dt <- rbindlist( lst, idcol = T)
#
# dt[, time := anytime::anytime( time, asUTC = TRUE ) ]
# dt[, diff_time := as.numeric( diff( time ) ),by = .(.id) ]
# dt[, t := cumsum( diff_time ), by = .(.id) ]
#
# sf <- dt[
# 	, {
# 		geometry = sf::st_linestring(x = matrix(c(lon, lat, t), ncol = 3))
# 		geometry = sf::st_sf( geometry = sf::st_sfc( geometry ) )
# 	}
# 	, by= .(.id)
# ] %>% sf::st_as_sf()
#
#
# mapdeck(
# 	style = mapdeck_style("dark")
# 	, location = c(145., -37.8)
# 	, zoom = 10
# ) %>%
# 	add_trips(
# 		data = sf, stroke_colour = colourvalues::colour_values(1:2)[2]
# 	)
#
#
#
#
# as.POSIXct( df$time, format = "%Y-%m-%dT%H:%m:%s", tz = "UTC", origin = "1970-01-01")
#
# df$time <- anytime::anytime( df$time, tz = "Australia/Melbourne" )
#
#
# f <- fitdc::read_fit( paste0(fp, l[1] ) )
#
# devtools::install_github("grimbough/fitFileR")
# library(fitFileR)
#
# f <- fitFileR::readFitFile( paste0(fp, l[1] ) )
#
#
# fp <- "~/Documents/Data/Garmin/Activities/"
# l <- list.files(fp)
#
# # devtools::install_github('kuperov/fit')
# library(fit)
# library(data.table)
#
# lst <- lapply( 1:length(l), function( x ) {
# 	print(x)
# 	f <- l[x]
# 	f <- paste0(fp, f)
# 	f <- path.expand( f )
# 	data <- read.fit( f )
# 	data[["record"]]
# })
#
# dt <- rbindlist(lst, use.names = T, fill = T, idcol = T)
#
# dt <- dt[!is.na( position_lat ) ]
#
# dt[, seq := 1:.N, by = .id]
#
# # dt[, time := anytime::anytime( time, asUTC = TRUE ) ]
#
# dt[, timestamp := as.POSIXct( timestamp, origin = "1990-01-01")]
# dt[, m := data.table::minute( timestamp )]
# dt[, s := data.table::second( timestamp )]
# dt[, h := data.table::hour( timestamp )]
#
# dt[, seconds := ( h * 60 * 60 ) + ( m * 60 ) + s  ]
#
#
#
# dt[, diff_time := timestamp - shift(timestamp, type = "lag"), by = .(.id) ]
# dt <- dt[!is.na(diff_time)]
#
# dt[, diff_time := as.numeric( diff_time ) ]
#
# ## Remove stops greater than 1 minutes
# # dt <- dt[ diff_time < 60 ]
#
#
# #dt[, diff_time := as.numeric( diff( timestamp ) ),by = .(.id) ]
# dt[, t := cumsum( diff_time ), by = .(.id) ]
#
# library(sf)
#
# dt[
# 	dt[speed > 0, .(avg_speed = mean( speed ) * 1.609), by = .(.id)]
# 	, on = ".id"
# 	, avg_speed := i.avg_speed
# 	]
#
# sf <- dt[
# 	, {
# 		geometry = sf::st_linestring(x = matrix(c(position_long, position_lat, seconds), ncol = 3))
# 		geometry = sf::st_sf( geometry = sf::st_sfc( geometry ) )
# 	}
# 	, by= .(.id, avg_speed)
# ] %>% sf::st_as_sf()
#
# # garmin <- sf
# #
# # usethis::use_data( garmin )
#
# mapdeck(
# 	style = mapdeck_style("dark")
# 	, location = c(145., -37.8)
# 	, zoom = 10
# ) %>%
# 	add_trips(
# 		data = sf
# 		, stroke_colour = "avg_speed"
# 		, loop_length = 65000
# 		, animation_speed = 2500
# 		, trail_length = 1500
# 		, legend = F
# 	)
#
#
#
# fp <- "~/Documents/Data/Strava/Bethan/activities/"
# gpx <- plotKML::readGPX( gpx.file = paste0(, fp, "1007343724.gpx" ) )
#
#
# l <- list.files(path = fp, pattern = ".gpx$", recursive = T)
# l <- paste0(fp, l)
# lst <- lapply(l, function(x) {
# 	gpx <- plotKML::readGPX(x)
# 	data <- gpx$tracks[[1]][[1]]
# 	data
# })
#
# library(data.table)
#
# dt <- rbindlist(lst, idcol = T, use.names = T, fill = T)
#
# dt[, t := anytime::anytime(time, asUTC = TRUE )]
#
# dt[, m := data.table::minute( t )]
# dt[, s := data.table::second( t )]
# dt[, h := data.table::hour( t )]
#
# dt[, seconds := ( h * 60 * 60 ) + ( m * 60 ) + s  ]
#
# dt[, ele := as.numeric( ele )]
# dt[, avg_ele := mean( ele, na.rm = T), by = .id]
#
#
# # dt[, diff_time := as.numeric( diff( time ) ),by = .(.id) ]
# # dt[, t := cumsum( diff_time ), by = .(.id) ]
#
# library(sf)
# sf <- dt[
# 	, {
# 		geometry = sf::st_linestring(x = matrix(c(lon, lat, ele), ncol = 3))
# 		geometry = sf::st_sf( geometry = sf::st_sfc( geometry ) )
# 	}
# 	, by= .(.id, avg_ele)
# ] %>% sf::st_as_sf()
#
#
# mapdeck(
# 	style = mapdeck_style("dark")
# 	, location = c(145., -37.8)
# 	, zoom = 10
# ) %>%
# 	add_path(
# 		data = sf[1:20, ]
# 		, stroke_colour = "avg_ele"
# 		# , loop_length = 87000
# 		# , animation_speed = 2500
# 		# , trail_length = 1500
# 		, legend = T
# 	)
#
#
# fp <- path.expand("~/Documents/Data/Strava/Bethan/activities/")
# l <- list.files(fp, patter = "gpx$")
#
# gpx <- paste0(fp, l)
#
# library(sf)
#
# sf <- gpxsf::gpx_sf( gpx[1], time = "counter" )
#
#
# mapdeck(
# 	style = mapdeck_style("dark")
# 	, location = c(145, -37.8)
# 	, zoom = 10
# ) %>%
# 	add_trips(
# 		data = sf
# 		, loop_length = 1440
# 		, animation_speed = 10
# 	)


<|MERGE_RESOLUTION|>--- conflicted
+++ resolved
@@ -1,6 +1,4 @@
 
-<<<<<<< HEAD
-=======
 
 # library(sf)
 # sf <- roads
@@ -14,7 +12,6 @@
 # 	)
 #
 
->>>>>>> c49423bd
 #
 # library(gpxsf)
 # library(sf) ## for print methods of sf objects
