#
# set_token(read.dcf("~/Documents/.googleAPI", fields = "MAPBOX"))
#
# df <- melbourne
# df$elevation <- sample(100:5000, size = nrow(df))
# df$info <- paste0("<b>SA2 - </b><br>",df$SA2_NAME)
#
# mapdeck(
# 	style = mapdeck_style('dark')
# 	, location = c(145, -38)
# 	, zoom = 8
# ) %>%
# 	add_polygon(
# 		data = df
# 		, polyline = "geometry"
# 		, layer = "polygon_layer"
# 		, fill_colour = "SA2_NAME",
# 		, stroke_colour = "strokeWeight"
# 		, elevation = "elevation"
# 		, stroke_width = 0
# 		, tooltip = 'info'
# 		, legend = T
# 	) %>%
# 	add_polygon(
# 		data = df
# 		, polyline = "geometry"
# 		, layer = "another_layer"
# 		, fill_colour = "elevation",
# 		, elevation = "elevation"
# 		, stroke_width = 0
# 		, tooltip = 'info'
# 		, legend = T
# 	) %>%
# 	clear_legend( "polygon_layer" )
#

# library(shiny)
# library(shinydashboard)
# library(mapdeck)
# set_token(read.dcf("~/.googleAPI", fields = "MAPBOX"))
#
# ui <- dashboardPage(
# 	dashboardHeader()
# 	, dashboardSidebar(
# 		selectInput(
# 			inputId = "elevation"
# 			, label = "elevation"
# 			, choices = c(seq(100,5000, by = 500))
# 		)
# 		, actionButton(
# 			inputId = "clear"
# 			, label = "clear"
# 		)
# 	)
# 	, dashboardBody(
# 		mapdeckOutput(
# 			outputId = "map"
# 		)
# 	)
# )
#
# server <- function(input, output) {
#
# 	df <- melbourne
# 	df$elevation <- sample(200:5000, size = nrow(df))
# 	df$info <- paste0("<b>SA2 - </b><br>",df$SA2_NAME)
#
# 	output$map <- renderMapdeck({
# 		mapdeck(
# 			style = mapdeck_style('dark')
# 			, location = c(145, -38)
# 			, zoom = 8
# 		)
# 	})
#
# 	observeEvent({input$elevation},{
# 		if(is.null(input$elevation)) return()
# 		df_plot <- df[df$elevation <= as.numeric(input$elevation), ]
# 		if(nrow(df_plot) == 0) return()
#
# 		mapdeck_update(
# 			map_id = "map"
# 		) %>%
# 			add_polygon(
# 				data = df_plot
# 				, polyline = "geometry"
# 				, layer = "polygon_layer"
# 				, fill_colour = "SA2_NAME"
# 				, elevation = "elevation"
# 				, stroke_width = 0
# 				, tooltip = 'info'
# 				, legend = F
# 			)
# 	})
#
# 	observeEvent({input$clear},{
# 		mapdeck_update(
# 			map_id = "map"
# 		) %>%
# 			clear_polygon(
# 				layer_id = "polygon_layer"
# 			)
# 	})
#
# }
# shinyApp(ui, server)

# url <- 'https://raw.githubusercontent.com/plotly/datasets/master/2011_february_aa_flight_paths.csv'
# flights <- read.csv(url)
# flights$id <- seq_len(nrow(flights))
# flights$stroke <- sample(1:3, size = nrow(flights), replace = T)
# flights$info <- paste0("<b>",flights$airport1, " - ", flights$airport2, "</b>")
#
#
# mapdeck(
# 	style = 'mapbox://styles/mapbox/dark-v9'
# 	, location = c(145, -37.8)
# 	, zoom = 10) %>%
# 	add_path(
# 		data = roads
# 		, stroke_colour = "RIGHT_LOC"
# 		, layer_id = "path_layer"
# 		, tooltip = "ROAD_NAME"
# 		, auto_highlight = TRUE
# 		, legend = T
# 	) %>%
# 	clear_path(layer_id = "path_layer")

# mapdeck(
# 	style = 'mapbox://styles/mapbox/dark-v9'
# 	, pitch = 45
# 	) %>%
# 	add_scatterplot_old(
# 		data = capitals
# 		, lat = "lat"
# 		, lon = "lon"
# 		, radius = 100000
# 		, fill_colour = "country"
# 		, layer_id = "scatter_layer"
# 		, tooltip = "capital"
# 		, legend = T
# 	) %>% clear_scatterplot(layer_id = "scatter_layer")

# df <- capitals
# df$z <- sample(10000:10000000, size = nrow(df))
#
# mapdeck(
# 	style = 'mapbox://styles/mapbox/dark-v9'
# 	) %>%
# 	add_pointcloud(
# 		data = df
# 		, lon = 'lon'
# 		, lat = 'lat'
# 		, elevation = 'z'
# 		, layer_id = 'point'
# 		, fill_colour = "country"
# 		, tooltip = "country"
# 		, legend = T
# 	)

# key <- 'abc'
#
# df <- read.csv(paste0(
# 	'https://raw.githubusercontent.com/uber-common/deck.gl-data/master/',
# 	'examples/3d-heatmap/heatmap-data.csv'
# ))
#
# mapdeck(
# 	style = 'mapbox://styles/mapbox/dark-v9'
# 	, pitch = 45
# 	) %>%
# 	add_grid(
# 		data = df
# 		, lat = "lat"
# 		, lon = "lng"
# 		, cell_size = 5000
# 		, elevation_scale = 50
# 		, layer_id = "grid_layer"
# 		, auto_highlight = TRUE
# 	)


# url <- 'https://raw.githubusercontent.com/plotly/datasets/master/2011_february_aa_flight_paths.csv'
# flights <- read.csv(url)
# flights$id <- seq_len(nrow(flights))
# flights$stroke <- sample(1:3, size = nrow(flights), replace = T)

# mapdeck( style = 'mapbox://styles/mapbox/dark-v9', pitch = 45 ) %>%
# 	add_line(
# 		data = flights
# 		, layer_id = "line_layer"
# 		, origin = c("start_lon", "start_lat")
# 		, destination = c("end_lon", "end_lat")
# 		, stroke_colour = "airport1"
# 		, stroke_width = "stroke"
# 		, auto_highlight = TRUE
# 		, legend = TRUE
# 	)

# mapdeck(
# 	style = 'mapbox://styles/mapbox/dark-v9'
# 	, pitch = 45 ) %>%
#   add_arc(
#   data = flights
#   , layer_id = "arc_layer"
#   , origin = c("start_lon", "start_lat")
#   , destination = c("end_lon", "end_lat")
#   , stroke_from = "airport1"
#   , stroke_to = "airport2"
#   , stroke_width = "stroke"
#   , tooltip = "info"
#   , auto_highlight = TRUE
#   , legend = T
#  )
#
# df <- read.csv(paste0(
# 'https://raw.githubusercontent.com/uber-common/deck.gl-data/master/',
# 'examples/3d-heatmap/heatmap-data.csv'
# ))
#
#
<<<<<<< HEAD
# 	mapdeck_update('map') %>%
#     #mapdeck(token = key, style = mapdeck_style('dark')) %>%
# 			add_pointcloud(
# 				data = df
# 				#, polyline = "geometry"
# 				, lon = "lon"
# 				, lat = "lat"
# 				#, fill_colour = "fillColor"
# 				, fill_colour = "country"
# 				#, stroke_colour = "strokeColor"
# 				, elevation = "elevation"
# 				#, stroke_width = 0
# 				, layer_id = "poly"
# 				, light_settings = light_settings
# 			)
# 	})
# }
# shinyApp(ui, server)



# # legend
# df <- capitals
# set_token(read.dcf("~/Documents/.googleAPI", fields = "MAPBOX"))
#
# mapdeck(
# 	style = mapdeck_style("dark")
# ) %>%
# 	add_scatterplot(
# 		data = df[1:10, ]
# 		, lon = "lon"
# 		, lat = "lat"
# 		, radius = 1000
# 		, fill_colour = "country"
# 		, legend = T
# 	)
=======
# mapdeck(
# 	style = 'mapbox://styles/mapbox/dark-v9'
# 	, pitch = 45 ) %>%
# add_grid(
#   data = df
#   , lat = "lat"
#   , lon = "lng"
#   , cell_size = 500
#   , elevation_scale = 50
#   , colour_range = viridisLite::viridis(50)
#   , layer_id = "grid_layer"
#   , auto_highlight = TRUE
# )
>>>>>>> c90cddf9
<|MERGE_RESOLUTION|>--- conflicted
+++ resolved
@@ -196,6 +196,22 @@
 # 		, auto_highlight = TRUE
 # 		, legend = TRUE
 # 	)
+# # legend
+# df <- capitals
+# set_token(read.dcf("~/Documents/.googleAPI", fields = "MAPBOX"))
+#
+# mapdeck(
+# 	style = mapdeck_style("dark")
+# ) %>%
+# 	add_scatterplot(
+# 		data = df[1:10, ]
+# 		, lon = "lon"
+# 		, lat = "lat"
+# 		, radius = 1000
+# 		, fill_colour = "country"
+# 		, legend = T
+# 	)
+
 
 # mapdeck(
 # 	style = 'mapbox://styles/mapbox/dark-v9'
@@ -219,44 +235,6 @@
 # ))
 #
 #
-<<<<<<< HEAD
-# 	mapdeck_update('map') %>%
-#     #mapdeck(token = key, style = mapdeck_style('dark')) %>%
-# 			add_pointcloud(
-# 				data = df
-# 				#, polyline = "geometry"
-# 				, lon = "lon"
-# 				, lat = "lat"
-# 				#, fill_colour = "fillColor"
-# 				, fill_colour = "country"
-# 				#, stroke_colour = "strokeColor"
-# 				, elevation = "elevation"
-# 				#, stroke_width = 0
-# 				, layer_id = "poly"
-# 				, light_settings = light_settings
-# 			)
-# 	})
-# }
-# shinyApp(ui, server)
-
-
-
-# # legend
-# df <- capitals
-# set_token(read.dcf("~/Documents/.googleAPI", fields = "MAPBOX"))
-#
-# mapdeck(
-# 	style = mapdeck_style("dark")
-# ) %>%
-# 	add_scatterplot(
-# 		data = df[1:10, ]
-# 		, lon = "lon"
-# 		, lat = "lat"
-# 		, radius = 1000
-# 		, fill_colour = "country"
-# 		, legend = T
-# 	)
-=======
 # mapdeck(
 # 	style = 'mapbox://styles/mapbox/dark-v9'
 # 	, pitch = 45 ) %>%
@@ -270,4 +248,23 @@
 #   , layer_id = "grid_layer"
 #   , auto_highlight = TRUE
 # )
->>>>>>> c90cddf9
+
+# df <- melbourne
+# df$elevation <- sample(100:5000, size = nrow(df))
+# df$info <- paste0("<b>SA2 - </b><br>",df$SA2_NAME)
+#
+# mapdeck(
+# 	, style = mapdeck_style('dark')
+# 	, location = c(145, -38)
+# 	, zoom = 8
+# ) %>%
+# 	add_polygon(
+# 		data = df[1:5, ]
+# 		, polyline = "geometry"
+# 		, layer = "polygon_layer"
+# 		, fill_colour = "fillColor",
+# 		, stroke_colour = "fillColor",
+# 		, elevation = "elevation"
+# 		, stroke_width = 0
+# 		, tooltip = 'info'
+# 	)