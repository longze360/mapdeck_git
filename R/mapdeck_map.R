--- conflicted
+++ resolved
@@ -51,18 +51,12 @@
     )
   )
 
-<<<<<<< HEAD
-  ## <script src="https://unpkg.com/deck.gl@latest/deckgl.min.js"></script>
-  ## <script src="https://api.tiles.mapbox.com/mapbox-gl-js/v0.46.0/mapbox-gl.js"></script>
-  ## <link href="https://api.tiles.mapbox.com/mapbox-gl-js/v0.46.0/mapbox-gl.css" rel="stylesheet" />
-
-=======
   # header <- paste0(
   #   '<script src="https://unpkg.com/deck.gl@latest/deckgl.min.js"></script>
   #    <script src="https://api.tiles.mapbox.com/mapbox-gl-js/v0.46.0/mapbox-gl.js"></script>
   #   <link href="https://api.tiles.mapbox.com/mapbox-gl-js/v0.46.0/mapbox-gl.css" rel="stylesheet" />'
   #   )
->>>>>>> 30731feb
+  #
   # mapdeckmap$dependencies <- c(
   # 	mapdeckmap$dependencies,
   # 	list(
@@ -75,41 +69,6 @@
   # 		)
   # 	)
   # )
-<<<<<<< HEAD
-  # header_mapbox <- paste0(
-  # 	'<script src="lib/mapboxgl.js"></script>
-  #    <link href="lib/mapboxgl.css" rel="stylesheet" />'
-  # )
-  #
-  # mapdeckmap$dependencies <- c(
-  # 	mapdeckmap$dependencies,
-  # 	list(
-  # 		htmltools::htmlDependency(
-  # 			name = "mapbox-gl",
-  # 			version = "0.47.0",
-  # 			src="lib/",
-  # 			head = header_mapbox,
-  # 			all_files = FALSE
-  # 		)
-  # 	)
-  # )
-  #
-  # header_deck <- '<script src="lib/deckgl.min.js"></script>'
-  #
-  # mapdeckmap$dependencies <- c(
-  # 	mapdeckmap$dependencies,
-  # 	list(
-  # 		htmltools::htmlDependency(
-  # 			name = "deck.gl",
-  # 			version = "6.0.1",
-  # 			src="lib/",
-  # 			head = header_deck,
-  # 			all_files = FALSE
-  # 		)
-  # 	)
-  # )
-=======
->>>>>>> 30731feb
 
   return(mapdeckmap)
 }
