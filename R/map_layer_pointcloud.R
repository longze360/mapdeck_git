mapdeckPointcloudDependency <- function() {
	list(
		htmltools::htmlDependency(
			"pointcloud",
			"1.0.0",
			system.file("htmlwidgets/lib/pointcloud", package = "mapdeck"),
			script = c("pointcloud.js")
		)
	)
}


#' Add Pointcloud
#'
#' The Pointcloud Layer takes in coordinate points and renders them as circles
#' with a certain radius.
#'
#' @inheritParams add_scatterplot
#' @param elevation column containing the elevation values
#' @param light_settings list of light setting parameters. See \link{light_settings}
#'
#' @examples
#' \donttest{
#' ## You need a valid access token from Mapbox
#' key <- 'abc'
#'
#' df <- capitals
#' df$z <- sample(10000:10000000, size = nrow(df))
#'
#' mapdeck(token = key, style = 'mapbox://styles/mapbox/dark-v9') %>%
#' add_pointcloud(
#'   data = df
#'   , lon = 'lon'
#'   , lat = 'lat'
#'   , elevation = 'z'
#'   , layer_id = 'point'
#'   , fill_colour = "country"
#'   , tooltip = "country"
#' )
#' }
#'
#' @export
add_pointcloud <- function(
	map,
	data = get_map_data(map),
	lon = NULL,
	lat = NULL,
	elevation = NULL,
	polyline = NULL,
	radius = NULL,
	fill_colour = NULL,
	fill_opacity = NULL,
	tooltip = NULL,
	light_settings = list(),
	layer_id = NULL,
	digits = 6,
	palette = "viridis",
	na_colour = "#808080FF"
) {

	message("Using development version. Please check plots carefully")

	l <- as.list( match.call() )
	l <- resolve_palette( l, palette )

	data <- normaliseSfData(data, "POINT")
	polyline <- findEncodedColumn(data, polyline)

	if( !is.null(polyline) && !polyline %in% names(l) ) {
		l[['polyline']] <- polyline
		data <- unlistMultiGeometry( data, polyline )
	}
	usePolyline <- isUsingPolyline(polyline)
	if ( !usePolyline ) {
		## TODO(check only a data.frame)
		data[['polyline']] <- googlePolylines::encode(data, lon = lon, lat = lat, byrow = TRUE)
		polyline <- 'polyline'
		## TODO(check lon & lat exist / passed in as arguments )
		l[['lon']] <- NULL
		l[['lat']] <- NULL
		l[['polyline']] <- polyline
	}

	shape <- rcpp_pointcloud( data, l )

	light_settings <- jsonlite::toJSON(light_settings, auto_unbox = T)

	map <- addDependency(map, mapdeckPointcloudDependency())
	invoke_method(map, "add_pointcloud2", shape, layer_id, light_settings)
}


#' @export
#' @inheritParams add_pointcloud
add_pointcloud_old <- function(
	map,
	data = get_map_data(map),
	lon = NULL,
	lat = NULL,
	elevation,
	polyline = NULL,
	radius = NULL,
	fill_colour = NULL,
	fill_opacity = NULL,
	stroke_width = NULL,
	tooltip = NULL,
	light_settings = list(),
	layer_id = NULL,
	digits = 6,
	legend = FALSE,
	legend_options = NULL,
	palette = viridisLite::viridis
) {

	objArgs <- match.call(expand.dots = F)

	data <- normaliseSfData(data, "POINT")
	polyline <- findEncodedColumn(data, polyline)

	if( !is.null(polyline) && !polyline %in% names(objArgs) ) {
		objArgs[['polyline']] <- polyline
		data <- unlistMultiGeometry( data, polyline )
	}

	## parmater checks
	usePolyline <- isUsingPolyline(polyline)

	## end parameter checks
	if ( !usePolyline ) {
		## TODO(check only a data.frame)
		data[['polyline']] <- googlePolylines::encode(data, lon = lon, lat = lat, byrow = TRUE)
		polyline <- 'polyline'
		## TODO(check lon & lat exist / passed in as arguments )
		objArgs[['lon']] <- NULL
		objArgs[['lat']] <- NULL
		objArgs[['polyline']] <- polyline
	}

	checkNumeric(digits)
	checkPalette(palette)
	layer_id <- layerId(layer_id, "pointcloud")
	## TODO(light_settings)

	## end parameter checks

	allCols <- pointcloudColumns()
	requiredCols <- requiredPointcloudColumns()

	colourColumns <- shapeAttributes(
		fill_colour = fill_colour
		, stroke_colour = NULL
		, stroke_from = NULL
		, stroke_to = NULL
	)

	shape <- createMapObject(data, allCols, objArgs)

	pal <- createPalettes(shape, colourColumns)

	colour_palettes <- createColourPalettes(data, pal, colourColumns, palette)
	colours <- createColours(shape, colour_palettes)

	if(length(colours) > 0){
		shape <- replaceVariableColours(shape, colours)
	}

	## LEGEND
	legend <- resolveLegend(legend, legend_options, colour_palettes)

	requiredDefaults <- setdiff(requiredCols, names(shape))

	if(length(requiredDefaults) > 0){
		shape <- addDefaults(shape, requiredDefaults, "pointcloud")
	}

	shape <- jsonlite::toJSON(shape, digits = digits)

	light_settings <- jsonlite::toJSON(light_settings, auto_unbox = T)

	map <- addDependency(map, mapdeckPointcloudDependency())
	invoke_method(map, "add_pointcloud", shape, layer_id, light_settings, legend )
}


<<<<<<< HEAD
=======
#' @rdname clear
#' @export
clear_pointcloud <- function( map, layer_id = NULL) {
	layer_id <- layerId(layer_id, "pointcloud")
	invoke_method(map, "clear_pointcloud", layer_id )
}
>>>>>>> c90cddf9

requiredPointcloudColumns <- function() {
	c("stroke_width", "radius",
		"fill_colour", "fill_opacity")
}


pointcloudColumns <- function() {
	c('polyline', "elevation", "radius",
		'fill_colour', 'fill_opacity',
		'stroke_width')
}

pointcloudDefaults <- function(n) {
	data.frame(
		"elevation" = rep(0, n),
		"radius" = rep(1, n),
		"fill_colour" = rep("#0000FF", n),
		"fill_opacity" = rep(255, n),
		"stroke_width" = rep(1, n),
		stringsAsFactors = F
	)
}<|MERGE_RESOLUTION|>--- conflicted
+++ resolved
@@ -182,15 +182,12 @@
 }
 
 
-<<<<<<< HEAD
-=======
 #' @rdname clear
 #' @export
 clear_pointcloud <- function( map, layer_id = NULL) {
 	layer_id <- layerId(layer_id, "pointcloud")
 	invoke_method(map, "clear_pointcloud", layer_id )
 }
->>>>>>> c90cddf9
 
 requiredPointcloudColumns <- function() {
 	c("stroke_width", "radius",
