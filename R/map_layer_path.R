mapdeckPathDependency <- function() {
	list(
		htmltools::htmlDependency(
			"path",
			"1.0.0",
			system.file("htmlwidgets/lib/path", package = "mapdeck"),
			script = c("path.js")
		)
	)
}


#' Add Path
#'
#' The Path Layer takes in lists of coordinate points and renders them as
#' extruded lines with mitering.
#'
#' @inheritParams add_polygon
#'
#' @param stroke_opacity value between 1 and 255. Either a string specifying the
#' column of \code{data} containing the stroke opacity of each shape, or a value
#' between 1 and 255 to be applied to all the shapes
#'
#' @examples
#' \donttest{
#'
#' ## You need a valid access token from Mapbox
#' key <- 'abc'
#'
#' mapdeck(
#'   token = key
#'   , style = 'mapbox://styles/mapbox/dark-v9'
#'   , location = c(145, -37.8)
#'   , zoom = 10) %>%
#'   add_path(
#'     data = roads
#'     , stroke_colour = "RIGHT_LOC"
#'     , layer_id = "path_layer"
#'     , tooltip = "ROAD_NAME"
#'     , auto_highlight = TRUE
#'   )
#'
#' }
#'
#' @export
#' @export
add_path <- function(
	map,
	data = get_map_data(map),
	polyline = NULL,
	stroke_colour = NULL,
	stroke_width = NULL,
	stroke_opacity = NULL,
	tooltip = NULL,
	layer_id = NULL,
	digits = 6,
	auto_highlight = FALSE,
<<<<<<< HEAD
	palette = "viridis",
	na_colour = "#808080FF"
) {

	## TODO(sf and lon/lat coordinates)
	#message("Using development version. Please check plots carefully")

	l <- as.list( match.call() )
	l[[1]] <- NULL
	l[["data"]] <- NULL
	l[["map"]] <- NULL
	l[["layer_id"]] <- NULL
	l[["digits"]] <- NULL
	l[["auto_highlight"]] <- NULL

	# l <- list(
	# 	stroke_colour = stroke_colour
	# 	, stroke_width = stroke_width
	# 	, stroke_opacity = stroke_opacity
	# 	, tooltip = tooltip
	# 	, palette = palette
	# 	, na_colour = na_colour
	# )

	l <- resolve_palette( l, palette )

	data <- normaliseSfData(data, "LINESTRING")
	polyline <- findEncodedColumn(data, polyline)

	## - if sf object, and geometry column has not been supplied, it needs to be
	## added to objArgs after the match.call() function
	if( !is.null(polyline) && !polyline %in% names(l) ) {
		l[['polyline']] <- polyline
		data <- unlistMultiGeometry( data, polyline )
	}

	shape <- rcpp_path( data, l );

	map <- addDependency(map, mapdeckPathDependency())
	invoke_method(map, "add_path2", shape, layer_id, auto_highlight )
}

#' @inheritParams add_path
#' @export
add_path_old <- function(
	map,
	data = get_map_data(map),
	polyline = NULL,
	stroke_colour = NULL,
	stroke_width = NULL,
	stroke_opacity = NULL,
	tooltip = NULL,
	layer_id = NULL,
	digits = 6,
	auto_highlight = FALSE,
=======
	legend = FALSE,
	legend_options = NULL,
>>>>>>> c90cddf9
	palette = viridisLite::viridis
) {

	## TODO(sf and lon/lat coordinates)

	objArgs <- match.call(expand.dots = F)

	data <- normaliseSfData(data, "LINESTRING")
	polyline <- findEncodedColumn(data, polyline)

	## - if sf object, and geometry column has not been supplied, it needs to be
	## added to objArgs after the match.call() function
	if( !is.null(polyline) && !polyline %in% names(objArgs) ) {
		objArgs[['polyline']] <- polyline
		data <- unlistMultiGeometry( data, polyline )
	}

	## parameter checks
	checkNumeric(digits)
	checkPalette(palette)
	layer_id <- layerId(layer_id, "path")

	## end parameter checks

	allCols <- pathColumns()
	requiredCols <- requiredPathColumns()

	colourColumns <- shapeAttributes(
		fill_colour = NULL
		, stroke_colour = stroke_colour
		, stroke_from = NULL
		, stroke_to = NULL
	)

	shape <- createMapObject(data, allCols, objArgs)

	pal <- createPalettes(shape, colourColumns)

	colour_palettes <- createColourPalettes(data, pal, colourColumns, palette)
	colours <- createColours(shape, colour_palettes)

	if(length(colours) > 0) {
		shape <- replaceVariableColours(shape, colours)
	}

	## LEGEND
	legend <- resolveLegend(legend, legend_options, colour_palettes)

	requiredDefaults <- setdiff(requiredCols, names(shape))

	if(length(requiredDefaults) > 0){
		shape <- addDefaults(shape, requiredDefaults, "path")
	}

	shape <- jsonlite::toJSON(shape, digits = digits)

	map <- addDependency(map, mapdeckPathDependency())
	invoke_method(map, "add_path", shape, layer_id, auto_highlight, legend )
}

#' @rdname clear
#' @export
clear_path <- function( map, layer_id = NULL) {
	layer_id <- layerId(layer_id, "path")
	invoke_method(map, "clear_path", layer_id )
}

requiredPathColumns <- function() {
	c("stroke_width", "stroke_colour","stroke_opacity")
}

pathColumns <- function() {
	c("polyline", "stroke_width", "stroke_colour", "stroke_opacity")
}

pathDefaults <- function(n) {
	data.frame(
		"stroke_colour" = rep("#440154", n),
		"stroke_width" = rep(1, n),
		"stroke_opacity" = rep(255, n),
		stringsAsFactors = F
	)
}


<|MERGE_RESOLUTION|>--- conflicted
+++ resolved
@@ -55,7 +55,6 @@
 	layer_id = NULL,
 	digits = 6,
 	auto_highlight = FALSE,
-<<<<<<< HEAD
 	palette = "viridis",
 	na_colour = "#808080FF"
 ) {
@@ -111,10 +110,8 @@
 	layer_id = NULL,
 	digits = 6,
 	auto_highlight = FALSE,
-=======
 	legend = FALSE,
 	legend_options = NULL,
->>>>>>> c90cddf9
 	palette = viridisLite::viridis
 ) {
 
