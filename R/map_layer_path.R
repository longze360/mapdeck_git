mapdeckPathDependency <- function() {
	list(
		htmltools::htmlDependency(
			"path",
			"1.0.0",
			system.file("htmlwidgets/lib/path", package = "mapdeck"),
			script = c("path.js")
		)
	)
}


#' Add Path
#'
#' The Path Layer takes in lists of coordinate points and renders them as
#' extruded lines with mitering.
#'
#' @inheritParams add_arc
#'
#' @param polyline column of \code{data} containing the polyline
#' @param stroke_colour variable of \code{data} or hex colour for the stroke
#' @param stroke_width width of the stroke
#'
#' @examples
#' \dontrun{
#'
#' mapdeck(
#'   token = key
#'   , style = 'mapbox://styles/mapbox/dark-v9'
#'   , location = c(145, -37.8)
#'   , zoom = 10) %>%
#'   add_path(
#'   data = roads
#'   , polyline = "geometry"
#'   , stroke_colour = "RIGHT_LOC"
#'   , layer_id = "path_layer"
#'   )
#'
#' }
#'
#' @export
add_path <- function(
	map,
	data = get_map_data(map),
	polyline = NULL,
	stroke_colour = NULL,
	stroke_width = NULL,
	layer_id,
	digits = 6,
	palette = viridisLite::viridis
) {

	## TODO(sf and lon/lat coordinates)

	objArgs <- match.call(expand.dots = F)

	data <- normaliseSfData(data, "LINESTRING")
	polyline <- findEncodedColumn(data, polyline)

	## - if sf object, and geometry column has not been supplied, it needs to be
	## added to objArgs after the match.call() function
	if( !is.null(polyline) && !polyline %in% names(objArgs) ) {
		objArgs[['polyline']] <- polyline
<<<<<<< HEAD
		data[[polyline]] <- unlist(data[[polyline]])
=======
		data <- unlistMultiPolyline( data, polyline )
>>>>>>> 47e4922c
	}

	## parameter checks


	## end parameter checks

	allCols <- pathColumns()
	requiredCols <- requiredPathColumns()

	colourColumns <- shapeAttributes(
		fill_colour = NULL
		, stroke_colour = stroke_colour
		, stroke_from = NULL
		, stroke_to = NULL
	)

	shape <- createMapObject(data, allCols, objArgs)

	# print(head(shape))
	pal <- createPalettes(shape, colourColumns)

	colour_palettes <- createColourPalettes(data, pal, colourColumns, palette)
	colours <- createColours(shape, colour_palettes)

	if(length(colours) > 0) {
		shape <- replaceVariableColours(shape, colours)
	}

	# print(head(shape))
	requiredDefaults <- setdiff(requiredCols, names(shape))

	if(length(requiredDefaults) > 0){
		shape <- addDefaults(shape, requiredDefaults, "path")
	}

	# print(str(shape))
	#
	# if (!is.list(shape[["polyline"]])) {
	# 	f <- paste0("polyline ~ ", paste0(setdiff(names(shape),
	# 																						"polyline"), collapse = "+"))
	# 	shape <- stats::aggregate(stats::formula(f), data = shape,
	# 														list)
	# }
	#
	# print(str(shape))

	shape <- jsonlite::toJSON(shape, digits = digits)

	map <- addDependency(map, mapdeckPathDependency())
	invoke_method(map, "add_path", shape, layer_id)
}


requiredPathColumns <- function() {
	c("stroke_width", "stroke_colour")
}

pathColumns <- function() {
	c("polyline", "stroke_width", "stroke_colour")
}

pathDefaults <- function(n) {
	data.frame(
		"stroke_colour" = rep("#440154", n),
		"stroke_width" = rep(1, n),
		stringsAsFactors = F
	)
}


<|MERGE_RESOLUTION|>--- conflicted
+++ resolved
@@ -61,11 +61,7 @@
 	## added to objArgs after the match.call() function
 	if( !is.null(polyline) && !polyline %in% names(objArgs) ) {
 		objArgs[['polyline']] <- polyline
-<<<<<<< HEAD
-		data[[polyline]] <- unlist(data[[polyline]])
-=======
 		data <- unlistMultiPolyline( data, polyline )
->>>>>>> 47e4922c
 	}
 
 	## parameter checks
