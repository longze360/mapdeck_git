mapdeckArcDependency <- function() {
	list(
		htmltools::htmlDependency(
			"arc",
			"1.0.0",
			system.file("htmlwidgets/lib/arc", package = "mapdeck"),
			script = c("arc.js")
		)
	)
}


#' Add arc
#'
#' The Arc Layer renders raised arcs joining pairs of source and target coordinates
#'
#' @param map a mapdeck map object
#' @param data data to be used in the layer
#' @param layer_id single value specifying an id for the layer. Use this value to
#' distinguish between shape layers of the same type. Layers with the same id are likely
#' to conflict and not plot correctly
#' @param origin vector of longitude and latitude columns, or an \code{sfc} column
#' @param destination vector of longitude and latitude columns, or an \code{sfc} column
#' @param id an id value in \code{data} to identify layers when interacting in Shiny apps
#' @param stroke_from variable or hex colour to use as the staring stroke colour
#' @param stroke_from_opacity Either a string specifying the
#' column of \code{data} containing the stroke opacity of each shape, or a value
#' between 1 and 255 to be applied to all the shapes
#' @param stroke_to variable or hex colour to use as the ending stroke colour
#' @param stroke_to_opacity Either a string specifying the
#' column of \code{data} containing the stroke opacity of each shape, or a value
#' between 1 and 255 to be applied to all the shapes
#' @param stroke_width width of the stroke
#' @param tooltip variable of \code{data} containing text or HTML to render as a tooltip
#' @param auto_highlight logical indicating if the shape under the mouse should auto-highlight
#' @param highlight_colour hex string colour to use for highlighting. Must contain the alpha component.
#' @param digits integer. Use this parameter to specify how many digits (decimal places)
#' should be used for the latitude / longitude coordinates.
#' @param palette string or matrix. String is either one of "viridis","inferno",
#' "magma","plasma" or "cividis". A matrix is a 3 or 4 column numeric matrix of values
#' between [0, 255], where the 4th column represents the alpha.
#' @param legend either a logical indiciating if the legend(s) should be displayed, or
#' a named list indicating which colour attributes should be included in the legend.
#' @param legend_options A list of options for controlling the legend.
#'
#'
#' @section legend:
#'
#' The \code{legend_options} can be used to control the appearance of the legend.
#' This should be a named list, where the names are one of
#' \itemize{
#'   \item{css - a string of valid \code{css} for controlling the appearance of the legend}
#'   \item{title - a string to use for the title of the legend}
#' }
#'
#' If the layer allows different fill and stroke colours, you can use different options for each. See examples in \link{add_arc}.
#'
#' @examples
#' \donttest{
#'
#' ## You need a valid access token from Mapbox
#' key <- 'abc'
#'
#' url <- 'https://raw.githubusercontent.com/plotly/datasets/master/2011_february_aa_flight_paths.csv'
#' flights <- read.csv(url)
#' flights$id <- seq_len(nrow(flights))
#' flights$stroke <- sample(1:3, size = nrow(flights), replace = T)
#' flights$info <- paste0("<b>",flights$airport1, " - ", flights$airport2, "</b>")
#'
#' mapdeck( token = key, style = 'mapbox://styles/mapbox/dark-v9', pitch = 45 ) %>%
#'   add_arc(
#'   data = flights
#'   , layer_id = "arc_layer"
#'   , origin = c("start_lon", "start_lat")
#'   , destination = c("end_lon", "end_lat")
#'   , stroke_from = "airport1"
#'   , stroke_to = "airport2"
#'   , stroke_width = "stroke"
#'   , tooltip = "info"
#'   , auto_highlight = TRUE
#'   , legend = T
#'   , legend_options = list(stroke_from = list( title = "Origin airport" ), css = "max-height: 100px;")
#'  )
#'
#' ## Using a 2-sfc-column sf object
#' library(sf)
#'
#' sf_flights <- cbind(
#'   sf::st_as_sf(flights, coords = c("start_lon", "start_lat"))
#'   , sf::st_as_sf(flights[, c("end_lon","end_lat")], coords = c("end_lon", "end_lat"))
#' )
#'
#' mapdeck(
#'   token = key
#' ) %>%
#'  add_arc(
#'    data = sf_flights
#'    , origin = 'geometry'
#'    , destination = 'geometry.1'
#'    , layer_id = 'arcs'
#'    , stroke_from = "airport1"
#'    , stroke_to = "airport2"
#' )
#'
#'
#' }
#'
#' @details
#'
#' MULTIPOINT objects will be treated as single points. That is, if an sf objet
#' has one row with a MULTIPOINT object consisting of two points, this will
#' be expanded to two rows of single POINTs.
#' Therefore, if the origin is a MULTIPOINT of two points, and the destination is
#' a single POINT, the code will error as there will be an uneven number of rows
#'
#' @export
add_arc <- function(
	map,
	data = get_map_data(map),
	layer_id = NULL,
	origin,
	destination,
	id = NULL,
	stroke_from = NULL,
	stroke_from_opacity = NULL,
	stroke_to = NULL,
	stroke_to_opacity = NULL,
	stroke_width = NULL,
	tooltip = NULL,
	auto_highlight = FALSE,
	highlight_colour = "#AAFFFFFF",
	legend = F,
	legend_options = NULL,
	palette = "viridis"
) {

	# l <- as.list( match.call( expand.dots = F) )
	# l[[1]] <- NULL
	# l[["data"]] <- NULL
	# l[["map"]] <- NULL
	# l[["auto_highlight"]] <- NULL
	# l[["light_settings"]] <- NULL
	# l[["layer_id"]] <- NULL

	l <- list()
	l[["origin"]] <- force(origin)
	l[["destination"]] <- force(destination)
	l[["stroke_from"]] <- force(stroke_from)
	l[["stroke_to"]] <- force(stroke_to)
	l[["stroke_from_opacity"]] <- force(stroke_from_opacity)
	l[["stroke_to_opacity"]] <- force(stroke_to_opacity)
	l[["stroke_width"]] <- force(stroke_width)
	l[["tooltip"]] <- force(tooltip)
	l[["id"]] <- force(id)

	l <- resolve_palette( l, palette )
	l <- resolve_legend( l, legend )
	l <- resolve_legend_options( l, legend_options )
	l <- resolve_od_data( data, l, origin, destination )

	layer_id <- layerId(layer_id, "arc")
	checkHexAlpha(highlight_colour)

	if ( !is.null(l[["data"]]) ) {
		data <- l[["data"]]
		l[["data"]] <- NULL
	}

	tp <- l[["data_type"]]
	l[["data_type"]] <- NULL
	jsfunc <- "add_arc_geo"


	map <- addDependency(map, mapdeckArcDependency())
	data_types <- vapply(data, function(x) class(x)[[1]], "")

  if ( tp == "sf" ) {
		geometry_column <- c( "origin", "destination" )
		shape <- rcpp_arc_geojson( data, data_types, l, geometry_column )
  } else if ( tp == "df" ) {
  	geometry_column <- list( origin = c("start_lon", "start_lat"), destination = c("end_lon", "end_lat") )
  	shape <- rcpp_arc_geojson_df( data, data_types, l, geometry_column )
  } else if ( tp == "sfencoded" ) {
  	geometry_column <- c("origin", "destination")
  	shape <- rcpp_arc_polyline( data, data_types, l, geometry_column )
  	jsfunc <- "add_arc_polyline"
  }

	invoke_method(map, jsfunc, shape[["data"]], layer_id, auto_highlight, highlight_colour, shape[["legend"]] )
}

<<<<<<< HEAD
#' @export
add_arc_old <- function(
	map,
	data = get_map_data(map),
	layer_id = NULL,
	origin,
	destination,
	id = NULL,
	stroke_from = NULL,
	stroke_from_opacity = NULL,
	stroke_to = NULL,
	stroke_to_opacity = NULL,
	stroke_width = NULL,
	tooltip = NULL,
	auto_highlight = FALSE,
	digits = 6,
	legend = F,
	legend_options = NULL,
	transitions = NULL,
	palette = viridisLite::viridis
) {

	objArgs <- match.call(expand.dots = F)

	transitions <- list(
		origin = 800,
		destination = 600,
		stroke_from = 1000,
		stroke_to = 500,
		stroke_width = 1500
	)

	## if origin && destination == one column each, it's an sf_encoded
	## else, it's two column, which need to be encoded!
	if ( length(origin) == 2 && length(destination) == 2) {
		## lon / lat columns
		data[[ origin[1] ]] <- googlePolylines::encode(
			data[, origin, drop = F ]
			, lon = origin[1]
			, lat = origin[2]
			, byrow = T
		)
		data[[ destination[1] ]] <- googlePolylines::encode(
			data[, destination, drop = F ]
			, lon = destination[1]
			, lat = destination[2]
			, byrow = T
		)

		objArgs[['origin']] <- origin[1]
		objArgs[['destination']] <- destination[1]

	} else if (length(origin) == 1 && length(destination) == 1) {
		## encoded
		data <- normaliseMultiSfData(data, origin, destination)
		o <- unlist(data[[origin]])
		d <- unlist(data[[destination]])
		if(length(o) != length(d)) {
			stop("There are a different number of origin and destination POINTs, possibly due to MULTIPOINT geometries?")
		}
		data[[origin]] <- o
		data[[destination]] <- d

	} else {
		stop("expecting lon/lat origin destinations or sfc columns")
	}

	## parameter checks
	checkPalette(palette)
	layer_id <- layerId(layer_id, "arc")

	## end parameter checks

	allCols <- arcColumns()
	requiredCols <- requiredArcColumns()

	colourColumns <- shapeAttributes(
		fill_colour = NULL
		, stroke_colour = NULL
		, stroke_from = stroke_from
		, stroke_to = stroke_to
	)

	shape <- createMapObject(data, allCols, objArgs)

	pal <- createPalettes(shape, colourColumns)

	colour_palettes <- createColourPalettes(data, pal, colourColumns, palette)
	colours <- createColours(shape, colour_palettes)

	if(length(colours) > 0) {
		shape <- replaceVariableColours(shape, colours)
	}

	## LEGEND
	legend <- resolveLegend(legend, legend_options, colour_palettes)
	#print(legend)

	requiredDefaults <- setdiff(requiredCols, names(shape))

	if(length(requiredDefaults) > 0){
		shape <- addDefaults(shape, requiredDefaults, "arc")
	}

	shape <- jsonlite::toJSON(shape, digits = digits)

	map <- addDependency(map, mapdeckArcDependency())
	invoke_method(map, "add_arc", shape, layer_id, auto_highlight, jsonify::to_json( transitions ) )
}


=======
>>>>>>> e25800f8
#' Clear Arc
#'
#' Clears elements from a map
#' @rdname clear
#' @param map a mapdeck map object
#' @param layer_id the layer_id of the layer you want to clear
#' @export
clear_arc <- function( map, layer_id = NULL ) {
	layer_id <- layerId(layer_id, "arc")
	invoke_method(map, "clear_arc", layer_id )
}<|MERGE_RESOLUTION|>--- conflicted
+++ resolved
@@ -189,120 +189,6 @@
 	invoke_method(map, jsfunc, shape[["data"]], layer_id, auto_highlight, highlight_colour, shape[["legend"]] )
 }
 
-<<<<<<< HEAD
-#' @export
-add_arc_old <- function(
-	map,
-	data = get_map_data(map),
-	layer_id = NULL,
-	origin,
-	destination,
-	id = NULL,
-	stroke_from = NULL,
-	stroke_from_opacity = NULL,
-	stroke_to = NULL,
-	stroke_to_opacity = NULL,
-	stroke_width = NULL,
-	tooltip = NULL,
-	auto_highlight = FALSE,
-	digits = 6,
-	legend = F,
-	legend_options = NULL,
-	transitions = NULL,
-	palette = viridisLite::viridis
-) {
-
-	objArgs <- match.call(expand.dots = F)
-
-	transitions <- list(
-		origin = 800,
-		destination = 600,
-		stroke_from = 1000,
-		stroke_to = 500,
-		stroke_width = 1500
-	)
-
-	## if origin && destination == one column each, it's an sf_encoded
-	## else, it's two column, which need to be encoded!
-	if ( length(origin) == 2 && length(destination) == 2) {
-		## lon / lat columns
-		data[[ origin[1] ]] <- googlePolylines::encode(
-			data[, origin, drop = F ]
-			, lon = origin[1]
-			, lat = origin[2]
-			, byrow = T
-		)
-		data[[ destination[1] ]] <- googlePolylines::encode(
-			data[, destination, drop = F ]
-			, lon = destination[1]
-			, lat = destination[2]
-			, byrow = T
-		)
-
-		objArgs[['origin']] <- origin[1]
-		objArgs[['destination']] <- destination[1]
-
-	} else if (length(origin) == 1 && length(destination) == 1) {
-		## encoded
-		data <- normaliseMultiSfData(data, origin, destination)
-		o <- unlist(data[[origin]])
-		d <- unlist(data[[destination]])
-		if(length(o) != length(d)) {
-			stop("There are a different number of origin and destination POINTs, possibly due to MULTIPOINT geometries?")
-		}
-		data[[origin]] <- o
-		data[[destination]] <- d
-
-	} else {
-		stop("expecting lon/lat origin destinations or sfc columns")
-	}
-
-	## parameter checks
-	checkPalette(palette)
-	layer_id <- layerId(layer_id, "arc")
-
-	## end parameter checks
-
-	allCols <- arcColumns()
-	requiredCols <- requiredArcColumns()
-
-	colourColumns <- shapeAttributes(
-		fill_colour = NULL
-		, stroke_colour = NULL
-		, stroke_from = stroke_from
-		, stroke_to = stroke_to
-	)
-
-	shape <- createMapObject(data, allCols, objArgs)
-
-	pal <- createPalettes(shape, colourColumns)
-
-	colour_palettes <- createColourPalettes(data, pal, colourColumns, palette)
-	colours <- createColours(shape, colour_palettes)
-
-	if(length(colours) > 0) {
-		shape <- replaceVariableColours(shape, colours)
-	}
-
-	## LEGEND
-	legend <- resolveLegend(legend, legend_options, colour_palettes)
-	#print(legend)
-
-	requiredDefaults <- setdiff(requiredCols, names(shape))
-
-	if(length(requiredDefaults) > 0){
-		shape <- addDefaults(shape, requiredDefaults, "arc")
-	}
-
-	shape <- jsonlite::toJSON(shape, digits = digits)
-
-	map <- addDependency(map, mapdeckArcDependency())
-	invoke_method(map, "add_arc", shape, layer_id, auto_highlight, jsonify::to_json( transitions ) )
-}
-
-
-=======
->>>>>>> e25800f8
 #' Clear Arc
 #'
 #' Clears elements from a map
