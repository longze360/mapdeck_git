# Create Map Object
#
# Creates the map object from the input data and arguments. If the arguments
# are columns of the \code{data}, the column is used. Otherwise, the value
# is assumed to be required for every row of \code{data} and is replicated
# for the whole data set
#
# prior to entering this function all the data arguments will have been resolved.
# for exmaple, if the info_window is a chart (list), it will already have been
# removed from the objArgs.
#
# @param data data passed into the map layer function
# @param cols all the columns required for the given map object
# @param objArgs the arguments passed into the map layer function
createMapObject <- function(data, cols, objArgs) {

	dataNames <- names(data)

	argsIdx <- match(cols, names(objArgs)) ## those that exist in 'cols'
	argsIdx <- argsIdx[!is.na(argsIdx)]
	argValues <- sapply(1:length(objArgs), function(x) objArgs[[x]])

	dataArgs <- which(argValues %in% names(data)) ## those where there is a column of data

	additionalValues <- setdiff(argsIdx, dataArgs)

	dataCols <- vapply(dataArgs, function(x) objArgs[[x]], "")
	dataNames <- names(objArgs)[dataArgs]

	df <- stats::setNames(data[, dataCols, drop = F], dataNames)

	## need to resolve info windows here, because if it's a list of data
	## to be used in a chart, this will fail
	if (length(additionalValues) > 0) {

		extraCols <- lapply(additionalValues, function(x){

			## the rep(eval(info_window)) won't work if it's a list...
			## this is designed for when the value passed is a single value, like a colour #00FF00
			setNames(as.data.frame(rep(eval(objArgs[[x]]), nrow(df)), stringsAsFactors = F), names(objArgs)[x])
		})
		df <- cbind(df, do.call(cbind, extraCols))
	}

	# if("info_window" %in% names(df)){
	# 	df[['info_window']] <- as.character(df[['info_window']])
	# }
	return(df)
}


# Replace Variable Colours
#
# Replaces the columns in shape object with the colours they have been mapped to
#
# @param shape object to be plotted on map
# @param colours list of colours that will replace the data in shape
replaceVariableColours <- function(shape, colours) {

	eachColour <- do.call(cbind, colours)
	colourNames <- colnames(eachColour)

	## need to strip off attributes so rstudio and browsers can plot the colours
	## (there is an issue with one or the other not recognisign an array ["#FF00FF"])
	shape[, c(unname(colourNames))] <- as.data.frame(eachColour, stringsAsFactors = F)

	# l <- lapply(colourNames, function(x) {
	# 	setNames(as.data.frame(t(col2rgb(shape[[x]]) ) ), paste0(x, c("_red","_green","_blue")) )
	# })
	#
	# colour_columns <- do.call(cbind, l)
	# shape[, names(colour_columns) ] <- colour_columns

	return(shape)
}


# Add Defaults
#
# adds the default object parameters to a shape
#
# @param shape object to be plotted on a map
# @param requiredDefaults required columns of default data
# @param shapeType the type of shape
addDefaults <- function(shape, requiredDefaults, shapeType) {

	n <- nrow(shape)
	defaults <- switch(
		shapeType
		, "arc" = arcDefaults(n)
		, "path" = pathDefaults(n)
		, "scatterplot" = scatterplotDefaults(n)
		, "polygon" = polygonDefaults(n)
		, "screengrid" = screengridDefaults(n)
<<<<<<< HEAD
		, "line" = lineDefaults(n)
=======
		, "grid" = gridDefaults(n)
>>>>>>> 34ed399e
		)
	shape <- cbind(shape, defaults[, requiredDefaults, drop = F])
	return(shape)
}


shapeAttributes <- function(fill_colour, stroke_colour, stroke_from, stroke_to) {
	c("stroke_colour" = stroke_colour,
		"fill_colour" = fill_colour,
		"stroke_from" = stroke_from,
		"stroke_to" = stroke_to)
}


<|MERGE_RESOLUTION|>--- conflicted
+++ resolved
@@ -92,11 +92,8 @@
 		, "scatterplot" = scatterplotDefaults(n)
 		, "polygon" = polygonDefaults(n)
 		, "screengrid" = screengridDefaults(n)
-<<<<<<< HEAD
 		, "line" = lineDefaults(n)
-=======
 		, "grid" = gridDefaults(n)
->>>>>>> 34ed399e
 		)
 	shape <- cbind(shape, defaults[, requiredDefaults, drop = F])
 	return(shape)
