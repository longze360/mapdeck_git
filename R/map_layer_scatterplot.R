--- conflicted
+++ resolved
@@ -22,13 +22,8 @@
 #'
 #' @examples
 #'
-<<<<<<< HEAD
 #'\dontrun{
-#' key <- "pk.eyJ1Ijoic3ltYm9saXgiLCJhIjoiY2pqbm45Zmo1MGl1aTNxbmxwamFqb3Z6MSJ9.yIkj0tGNNh4u61DliOXV6g"
-#'
-=======
 #' key <- read.dcf("~/Documents/.googleAPI", fields = "MAPBOX")
->>>>>>> c826cdb1
 #' mapdeck( token = key, style = 'mapbox://styles/mapbox/dark-v9', pitch = 45 ) %>%
 #' add_scatterplot(
 #'   data = capitals
