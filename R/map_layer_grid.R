mapdeckGridDependency <- function() {
	list(
		createHtmlDependency(
			name = "grid",
			version = "1.0.0",
			src = system.file("htmlwidgets/lib/grid", package = "mapdeck"),
			script = c("grid.js"),
			all_files = FALSE
		)
	)
}


#' Add Grid
#'
#' The Grid Layer renders a grid heatmap based on an array of points.
#' It takes the constant size all each cell, projects points into cells.
#' The color and height of the cell is scaled by number of points it contains.
#'
#' @inheritParams add_polygon
#' @inheritParams add_hexagon
#' @param lon column containing longitude values
#' @param lat column containing latitude values
#' @param colour_range vector of 6 hex colours
#' @param cell_size size of each cell in meters. Default 1000
#' @param extruded logical indicating if cells are elevated or not. Default TRUE
#'
#' @inheritSection add_polygon data
#'
#' @examples
#' \donttest{
#' ## You need a valid access token from Mapbox
#' key <- 'abc'
#' set_token( key )
#'
#' df <- read.csv(paste0(
#' 'https://raw.githubusercontent.com/uber-common/deck.gl-data/master/',
#' 'examples/3d-heatmap/heatmap-data.csv'
#' ))
#'
#' df <- df[ !is.na(df$lng ), ]
#'
#' mapdeck( style = mapdeck_style("dark"), pitch = 45 ) %>%
#' add_grid(
#'   data = df
#'   , lat = "lat"
#'   , lon = "lng"
#'   , cell_size = 5000
#'   , elevation_scale = 50
#'   , layer_id = "grid_layer"
#'   , auto_highlight = TRUE
#' )
#'
#' ## using sf object
#' library(sf)
#' sf <- sf::st_as_sf( df, coords = c("lng", "lat"))
#'
#' mapdeck( token = key, style = mapdeck_style("dark"), pitch = 45 ) %>%
#' add_grid(
#'   data = sf
#'   , cell_size = 5000
#'   , elevation_scale = 50
#'   , layer_id = "grid_layer"
#'   , auto_highlight = TRUE
#' )
#'
#' ## using colour and elevation functions, and legends
#' df$val <- sample(1:10, size = nrow(df), replace = T)
#'
#' mapdeck( style = mapdeck_style("dark"), pitch = 45) %>%
#' add_grid(
#' 	data = df
#' 	, lat = "lat"
#' 	, lon = "lng"
#' 	, layer_id = "hex_layer"
#' 	, elevation_scale = 100
#' 	, legend = T
#' 	, colour_function = "mean"
#' 	, colour = "val"
#' )
#'
#' mapdeck( style = mapdeck_style("dark"), pitch = 45) %>%
#' add_grid(
#' 	data = df
#' 	, lat = "lat"
#' 	, lon = "lng"
#' 	, layer_id = "hex_layer"
#' 	, elevation_scale = 100
#' 	, legend = T
#' 	, elevation_function = "mean"
#' 	, elevation = "val"
#' )
#'
#' }
#'
#' @details
#'
#' \code{add_grid} supports POINT and MULTIPOINT sf objects
#'
#' @seealso add_hexagon
#'
#' @export
add_grid <- function(
	map,
	data = get_map_data(map),
	lon = NULL,
	lat = NULL,
	polyline = NULL,
	cell_size = 1000,
	extruded = TRUE,
	elevation = NULL,
<<<<<<< HEAD
	elevation_function =  c("sum","mean","min","max"),
	colour = NULL,
	colour_function =  c("sum","mean","min","max"),
=======
	elevation_function = c("sum","mean","min","max"),
	colour = NULL,
	colour_function = c("sum","mean","min","max"),
>>>>>>> 28a544a4
	elevation_scale = 1,
	colour_range = NULL,
	legend = FALSE,
	legend_options = NULL,
	auto_highlight = FALSE,
	highlight_colour = "#AAFFFFFF",
	layer_id = NULL,
	update_view = TRUE,
	focus_layer = FALSE,
	digits = 6,
	transitions = NULL
) {

	l <- list()
	l[["lon"]] <- force( lon )
	l[["lat"]] <- force( lat )
	l[["polyline"]] <- force( polyline )
	l[["elevation"]] <- force( elevation )
	l[["colour"]] <- force( colour )

	colour_function <- match.arg( colour_function )
	colour_function <- toupper( colour_function )

	elevation_function <- match.arg( elevation_function )
	elevation_function <- toupper( elevation_function )

	legend <- force( legend )
	legend <- aggregation_legend( legend, legend_options )

	use_weight <- FALSE
	if(!is.null(elevation)) use_weight <- TRUE

	use_colour <- FALSE
	if(!is.null(colour)) use_colour <- TRUE

	l <- resolve_data( data, l, c("POINT","MULTIPOINT") )

	bbox <- init_bbox()
	update_view <- force( update_view )
	focus_layer <- force( focus_layer )

	if ( !is.null(l[["data"]]) ) {
		data <- l[["data"]]
		l[["data"]] <- NULL
	}

	if( !is.null(l[["bbox"]] ) ) {
		bbox <- l[["bbox"]]
		l[["bbox"]] <- NULL
	}

	## parmater checks
	checkNumeric(elevation_scale)
	checkNumeric(cell_size)

	if( is.null( colour_range ) ) {
		colour_range <- colourvalues::colour_values(1:6, palette = "viridis")
	}

	if(length(colour_range) != 6)
		stop("colour_range must have 6 hex colours")

	checkHex(colour_range)

	checkHexAlpha(highlight_colour)
	layer_id <- layerId(layer_id, "grid")

	map <- addDependency(map, mapdeckGridDependency())

	tp <- l[["data_type"]]
	l[["data_type"]] <- NULL

	jsfunc <- "add_grid_geo"

	if ( tp == "sf" ) {
	  geometry_column <- c( "geometry" )
	  shape <- rcpp_grid_geojson( data, l, geometry_column, digits )
	} else if ( tp == "df" ) {
		geometry_column <- list( geometry = c("lon", "lat") )
		shape <- rcpp_grid_geojson_df( data, l, geometry_column, digits )
	} else if ( tp == "sfencoded" ) {
		geometry_column <- "polyline"
		shape <- rcpp_grid_polyline( data, l, geometry_column )
		jsfunc <- "add_grid_polyline"
	}

	js_transitions <- resolve_transitions( transitions, "grid" )

	invoke_method(
		map, jsfunc, map_type( map ), shape[["data"]], layer_id, cell_size,
		jsonify::to_json(extruded, unbox = TRUE), elevation_scale,
		colour_range, auto_highlight, highlight_colour, bbox, update_view, focus_layer,
		js_transitions, use_weight, use_colour, elevation_function, colour_function, legend
		)
}


#' @rdname clear
#' @export
clear_grid <- function( map, layer_id = NULL) {
	layer_id <- layerId(layer_id, "grid")
	invoke_method(map, "md_layer_clear", map_type( map ), layer_id, "grid" )
}<|MERGE_RESOLUTION|>--- conflicted
+++ resolved
@@ -109,15 +109,9 @@
 	cell_size = 1000,
 	extruded = TRUE,
 	elevation = NULL,
-<<<<<<< HEAD
 	elevation_function =  c("sum","mean","min","max"),
 	colour = NULL,
 	colour_function =  c("sum","mean","min","max"),
-=======
-	elevation_function = c("sum","mean","min","max"),
-	colour = NULL,
-	colour_function = c("sum","mean","min","max"),
->>>>>>> 28a544a4
 	elevation_scale = 1,
 	colour_range = NULL,
 	legend = FALSE,
