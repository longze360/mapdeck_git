# v0.3.5

<<<<<<< HEAD
* `clear_legend()` argument `map_id` renamed to `map`, to make it 'correct' and match other functions
=======
* removing 'circular reference' bug when `repeat_view = TRUE` [issue 349](https://github.com/SymbolixAU/mapdeck/issues/349)
>>>>>>> f7748015
* `add_h3()` layer for plotting H3 indexes
* Multicoloured / gradient filled paths
* `minZoom`, `maxZoom`, `minPitch`, `maxPitch` values retained after adding layers [issue 333](https://github.com/SymbolixAU/mapdeck/issues/333)
* `clear_layer()` functions get `update_view` argument
* `clear_trips()` fixed to first 'stop_trips' using cancelAnimationFrame

# v0.3.4

* fixed `update_style` bug [issue 322](https://github.com/SymbolixAU/mapdeck/issues/322)
* various updates to documentation
* initial support for cesium js via add_cesium and add_i3s layers
* add Linking to geometries ready for migration
* fixed bug when plotting a single point

# v0.3.3

* fixed bug in polygon layer when using `sfheaders::sf_cast()`
* fixed bug in manual legend for point layers [issue 301](https://github.com/SymbolixAU/mapdeck/issues/301)
* path width options [issue 300](https://github.com/SymbolixAU/mapdeck/issues/300)
* min and max pitch and zoom options [issue 295](https://github.com/SymbolixAU/mapdeck/issues/295)

# v0.3.2

* `add_animated_arc()` layer
* better handling of polygon colours [issue287](https://github.com/SymbolixAU/mapdeck/issues/287)
* bug fixed when clearing a layer [issue286](https://github.com/SymbolixAU/mapdeck/issues/286)
* layers can repeat at low zoom levels [issue282](https://github.com/SymbolixAU/mapdeck/issues/282)
* mapbox dependencies updated to 1.9.0
* tooltip for binary layers fixed [issue280](https://github.com/SymbolixAU/mapdeck/issues/280)

# v0.3.1

* you can now use most `sfc` geometry types in any plotting layer
* performance boost for `add_scatterplot()`, `add_column()` and `add_pointcloud()`
* Arc layer supports 3D positions
* More layers get `brush_radius` - [issue164](https://github.com/SymbolixAU/mapdeck/issues/164)
* `show_view_state` option to overlay the current View State [issue238](https://github.com/SymbolixAU/mapdeck/issues/238)
* performance improvements for dates and factors [issue235](https://github.com/SymbolixAU/mapdeck/issues/235)
* `add_bitmap()` to add a bitmap / image to the map
* input$map_view_change now observed [issue211](https://github.com/SymbolixAU/mapdeck/issues/211) - thanks @zacdav
* `update_style()` function
* `add_path()` accepts dashed lines
* mapbox tokens are searched for in environement variables if one isn't provided [issue209](https://github.com/SymbolixAU/mapdeck/issues/209)
* z-fighting [issue 199](https://github.com/SymbolixAU/mapdeck/issues/199)
* factors correctly used in legends [issue #138](https://github.com/SymbolixAU/mapdeck/issues/138)
* `add_trips()` for adding animated trips to the map
* `add_path` gets `billboard` argument so the path always faces the 'camera'
* Fix for legends in GeoJSON layer - [issue #190](https://github.com/SymbolixAU/mapdeck/issues/190)
* `add_hexagon` now supports GPU aggregation for colour and elevation
* `radius_min_pixels` and `radius_max_pixels` arguemnts for scatterplots
* `add_mesh()` for mesh3d objects
* Google Map supported
* `mapdeck_legend` and `legend_element` for manually creating legends
* `add_column()` to draw columns (as any polygon shape)
* `add_text()` gets `billbaord`, `font_family`, `font_weight`
* `add_greatcircles()` to draw flat great circles
* `add_line` width docs updated to say 'metres'
* `add_arc` gets `tilt` and `height` arguments
* `add_arc` gets `brush_radius` argument for brushing
* opacity values can be in [0,1) OR [0,255]
* layers work without an access token
* `add_title()` for adding titles to map
* `add_scatterplot` gets `stroke_colour` and `stroke_width` arguments
* `add_hexagon` gets transitions
* `add_hexagon` gets `weight` and `colour_value` arguments for defining height and colour
* `stroke_width` units defined in help files

# v0.2

* different palettes for both stroke & fill options
* `stroke_colour` fix for polygons
* `transitions` argument for most layers
* `mapdeck()` argument order changed so `data` is first ( to work better with pipes ) 
* `update_view` and `focus_layer` added to focus layers on data
* bearing and pitch maintained on data layer updates
* `bearing` argument to `mapdeck()`
* `add_geojson()` fully supported
* `add_sf()` convenience function
* Z attributes supported
* `MULTI`-geometry sf objects supported 
* can use variables in place of string arguments
* `highlight_colour` argument
* all `add_*()` functions migrated to c++
* `layer_id` is optional to the user
* `auto_highlight` argument<|MERGE_RESOLUTION|>--- conflicted
+++ resolved
@@ -1,10 +1,7 @@
 # v0.3.5
 
-<<<<<<< HEAD
 * `clear_legend()` argument `map_id` renamed to `map`, to make it 'correct' and match other functions
-=======
 * removing 'circular reference' bug when `repeat_view = TRUE` [issue 349](https://github.com/SymbolixAU/mapdeck/issues/349)
->>>>>>> f7748015
 * `add_h3()` layer for plotting H3 indexes
 * Multicoloured / gradient filled paths
 * `minZoom`, `maxZoom`, `minPitch`, `maxPitch` values retained after adding layers [issue 333](https://github.com/SymbolixAU/mapdeck/issues/333)
